--- conflicted
+++ resolved
@@ -8,7 +8,6 @@
 pub mod built_in_noise_params {
     use super::perlin::DoublePerlinNoiseParameters;
 
-<<<<<<< HEAD
     pub const TEMPERATURE: DoublePerlinNoiseParameters = DoublePerlinNoiseParameters::new(
         -10,
         &[1.5f64, 0f64, 1f64, 0f64, 0f64, 0f64],
@@ -98,21 +97,6 @@
     );
     pub const ORE_VEININESS: DoublePerlinNoiseParameters =
         DoublePerlinNoiseParameters::new(-8, &[1f64], "minecraft:ore_veininess");
-=======
-impl BuiltInNoiseParams<'_> {
-    pub fn new() -> Self {
-        Self {
-            temperature: DoublePerlinNoiseParameters::new(
-                -10,
-                &[1.5f64, 0f64, 1f64, 0f64, 0f64, 0f64],
-            ),
-            vegetation: DoublePerlinNoiseParameters::new(-8, &[1f64, 1f64, 0f64, 0f64, 0f64, 0f64]),
-            continentalness: DoublePerlinNoiseParameters::new(
-                -9,
-                &[1f64, 1f64, 2f64, 2f64, 2f64, 1f64, 1f64, 1f64, 1f64],
-            ),
->>>>>>> 5efa8810
-
     pub const ORE_VEIN_A: DoublePerlinNoiseParameters =
         DoublePerlinNoiseParameters::new(-7, &[1f64], "minecraft:ore_vein_a");
     pub const ORE_VEIN_B: DoublePerlinNoiseParameters =
