use std::{path::PathBuf, sync::Arc};

use dashmap::{DashMap, Entry};
use num_traits::Zero;
use pumpkin_core::math::vector2::Vector2;
use rayon::iter::{IntoParallelRefIterator, ParallelIterator};
use tokio::{
    runtime::Handle,
    sync::{mpsc, RwLock},
};

use crate::{
    chunk::{
        anvil::AnvilChunkFormat, ChunkData, ChunkParsingError, ChunkReader, ChunkReadingError,
        ChunkWriter,
    },
    generation::{get_world_gen, Seed, WorldGenerator},
    lock::{anvil::AnvilLevelLocker, LevelLocker},
    world_info::{anvil::AnvilLevelInfo, LevelData, WorldInfoReader, WorldInfoWriter},
};

/// The `Level` module provides functionality for working with chunks within or outside a Minecraft world.
///
/// Key features include:
///
/// - **Chunk Loading:** Efficiently loads chunks from disk.
/// - **Chunk Caching:** Stores accessed chunks in memory for faster access.
/// - **Chunk Generation:** Generates new chunks on-demand using a specified `WorldGenerator`.
///
/// For more details on world generation, refer to the `WorldGenerator` module.
pub struct Level {
    pub seed: Seed,
<<<<<<< HEAD
=======
    pub level_info: LevelData,
    world_info_writer: Arc<dyn WorldInfoWriter>,
>>>>>>> 6f7433ee
    level_folder: LevelFolder,
    loaded_chunks: Arc<DashMap<Vector2<i32>, Arc<RwLock<ChunkData>>>>,
    chunk_watchers: Arc<DashMap<Vector2<i32>, usize>>,
    chunk_reader: Arc<dyn ChunkReader>,
    chunk_writer: Arc<dyn ChunkWriter>,
    world_gen: Arc<dyn WorldGenerator>,
    // Gets unlocked when dropped
    // TODO: Make this a trait
    _locker: Arc<AnvilLevelLocker>,
}

#[derive(Clone)]
pub struct LevelFolder {
    pub root_folder: PathBuf,
    pub region_folder: PathBuf,
}

impl Level {
    pub fn from_root_folder(root_folder: PathBuf) -> Self {
<<<<<<< HEAD
        let seed = get_or_create_seed();
        let world_gen = get_world_gen(seed).into();
        // Check if region folder exists, if not lets make one
=======
        // If we are using an already existing world we want to read the seed from the level.dat, If not we want to check if there is a seed in the config, if not lets create a random one
>>>>>>> 6f7433ee
        let region_folder = root_folder.join("region");
        if !region_folder.exists() {
            std::fs::create_dir_all(&region_folder).expect("Failed to create Region folder");
        }
<<<<<<< HEAD
        Self {
            world_gen,
            level_folder: LevelFolder {
                root_folder,
                region_folder,
            },
            seed,
            chunk_reader: Arc::new(AnvilChunkFormat),
            chunk_writer: Arc::new(AnvilChunkFormat),
            loaded_chunks: Arc::new(DashMap::new()),
            chunk_watchers: Arc::new(DashMap::new()),
=======
        let level_folder = LevelFolder {
            root_folder,
            region_folder,
        };

        // if we fail to lock, lets crash ???. maybe not the best soultion when we have a large server with many worlds and one is locked.
        // So TODO
        let locker = AnvilLevelLocker::look(&level_folder).expect("Failed to lock level");

        // TODO: Load info correctly based on world format type
        let level_info = AnvilLevelInfo
            .read_world_info(&level_folder)
            .unwrap_or_default(); // TODO: Improve error handling
        let seed = Seed(level_info.world_gen_settings.seed as u64);
        let world_gen = get_world_gen(seed).into();

        Self {
            seed,
            world_gen,
            world_info_writer: Arc::new(AnvilLevelInfo),
            level_folder,
            chunk_reader: Arc::new(AnvilChunkReader::new()),
            loaded_chunks: Arc::new(DashMap::new()),
            chunk_watchers: Arc::new(DashMap::new()),
            level_info,
            _locker: Arc::new(locker),
        }
    }

    pub async fn save(&self) {
        log::info!("Saving level...");
        // lets first save all chunks
        for chunk in self.loaded_chunks.iter() {
            let chunk = chunk.read().await;
            self.clean_chunk(&chunk.position);
>>>>>>> 6f7433ee
        }
        // then lets save the world info
        self.world_info_writer
            .write_world_info(self.level_info.clone(), &self.level_folder)
            .expect("Failed to save world info");
    }

    pub fn get_block() {}

    pub fn loaded_chunk_count(&self) -> usize {
        self.loaded_chunks.len()
    }

    pub fn list_cached(&self) {
        for entry in self.loaded_chunks.iter() {
            log::debug!("In map: {:?}", entry.key());
        }
    }

    /// Marks chunks as "watched" by a unique player. When no players are watching a chunk,
    /// it is removed from memory. Should only be called on chunks the player was not watching
    /// before
    pub fn mark_chunks_as_newly_watched(&self, chunks: &[Vector2<i32>]) {
        chunks.iter().for_each(|chunk| {
            self.mark_chunk_as_newly_watched(*chunk);
        });
    }

    pub fn mark_chunk_as_newly_watched(&self, chunk: Vector2<i32>) {
        match self.chunk_watchers.entry(chunk) {
            Entry::Occupied(mut occupied) => {
                let value = occupied.get_mut();
                if let Some(new_value) = value.checked_add(1) {
                    *value = new_value;
                    //log::debug!("Watch value for {:?}: {}", chunk, value);
                } else {
                    log::error!("Watching overflow on chunk {:?}", chunk);
                }
            }
            Entry::Vacant(vacant) => {
                vacant.insert(1);
            }
        }
    }

    /// Marks chunks no longer "watched" by a unique player. When no players are watching a chunk,
    /// it is removed from memory. Should only be called on chunks the player was watching before
    pub fn mark_chunks_as_not_watched(&self, chunks: &[Vector2<i32>]) -> Vec<Vector2<i32>> {
        chunks
            .iter()
            .filter(|chunk| self.mark_chunk_as_not_watched(**chunk))
            .copied()
            .collect()
    }

    /// Returns whether the chunk should be removed from memory
    pub fn mark_chunk_as_not_watched(&self, chunk: Vector2<i32>) -> bool {
        match self.chunk_watchers.entry(chunk) {
            Entry::Occupied(mut occupied) => {
                let value = occupied.get_mut();
                *value = value.saturating_sub(1);

                if *value == 0 {
                    occupied.remove_entry();
                    true
                } else {
                    false
                }
            }
            Entry::Vacant(_) => {
                // This can be:
                // - Player disconnecting before all packets have been sent
                // - Player moving so fast that the chunk leaves the render distance before it
                // is loaded into memory
                true
            }
        }
    }

    pub async fn clean_chunks(&self, chunks: &[Vector2<i32>]) {
        for chunk_pos in chunks {
            //log::debug!("Unloading {:?}", chunk_pos);
            self.clean_chunk(chunk_pos).await;
        }
    }

    pub async fn clean_chunk(&self, chunk: &Vector2<i32>) {
        if let Some(data) = self.loaded_chunks.remove(chunk) {
            self.write_chunk(data).await;
        }
    }

    pub fn is_chunk_watched(&self, chunk: &Vector2<i32>) -> bool {
        self.chunk_watchers.get(chunk).is_some()
    }

    pub fn clean_memory(&self, chunks_to_check: &[Vector2<i32>]) {
        chunks_to_check.iter().for_each(|chunk| {
            if let Some(entry) = self.chunk_watchers.get(chunk) {
                if entry.value().is_zero() {
                    self.chunk_watchers.remove(chunk);
                }
            }

            if self.chunk_watchers.get(chunk).is_none() {
                self.loaded_chunks.remove(chunk);
            }
        });
        self.loaded_chunks.shrink_to_fit();
        self.chunk_watchers.shrink_to_fit();
    }

    pub async fn write_chunk(&self, chunk_to_write: (Vector2<i32>, Arc<RwLock<ChunkData>>)) {
        let data = chunk_to_write.1.read().await;
        if let Err(error) =
            self.chunk_writer
                .write_chunk(&data, &self.level_folder, &chunk_to_write.0)
        {
            log::error!("Failed writing Chunk to disk {}", error.to_string());
        }
    }

    fn load_chunk_from_save(
        chunk_reader: Arc<dyn ChunkReader>,
        save_file: &LevelFolder,
        chunk_pos: Vector2<i32>,
    ) -> Result<Option<Arc<RwLock<ChunkData>>>, ChunkReadingError> {
        match chunk_reader.read_chunk(save_file, &chunk_pos) {
            Ok(data) => Ok(Some(Arc::new(RwLock::new(data)))),
            Err(
                ChunkReadingError::ChunkNotExist
                | ChunkReadingError::ParsingError(ChunkParsingError::ChunkNotGenerated),
            ) => {
                // This chunk was not generated yet.
                Ok(None)
            }
            Err(err) => Err(err),
        }
    }

    /// Reads/Generates many chunks in a world
    /// Note: The order of the output chunks will almost never be in the same order as the order of input chunks
    pub fn fetch_chunks(
        &self,
        chunks: &[Vector2<i32>],
        channel: mpsc::Sender<Arc<RwLock<ChunkData>>>,
        rt: &Handle,
    ) {
        chunks.par_iter().for_each(|at| {
            let channel = channel.clone();
            let loaded_chunks = self.loaded_chunks.clone();
            let chunk_reader = self.chunk_reader.clone();
<<<<<<< HEAD
            let chunk_writer = self.chunk_writer.clone();
            let level_folder = self.level_folder.clone();
=======
            let level_info = self.level_folder.clone();
>>>>>>> 6f7433ee
            let world_gen = self.world_gen.clone();
            let chunk_pos = *at;

            let chunk = loaded_chunks
                .get(&chunk_pos)
                .map(|entry| entry.value().clone())
                .unwrap_or_else(|| {
                    let loaded_chunk =
<<<<<<< HEAD
                        match Self::load_chunk_from_save(chunk_reader, &level_folder, chunk_pos) {
                            Ok(chunk) => {
                                // Save new Chunk
                                if let Some(chunk) = &chunk {
                                    if let Err(error) = chunk_writer.write_chunk(
                                        &chunk.blocking_read(),
                                        &level_folder,
                                        &chunk_pos,
                                    ) {
                                        log::error!(
                                            "Failed writing Chunk to disk {}",
                                            error.to_string()
                                        );
                                    };
                                }
                                chunk
                            }
=======
                        match Self::load_chunk_from_save(chunk_reader, &level_info, chunk_pos) {
                            Ok(chunk) => chunk,
>>>>>>> 6f7433ee
                            Err(err) => {
                                log::error!(
                                    "Failed to read chunk (regenerating) {:?}: {:?}",
                                    chunk_pos,
                                    err
                                );
                                None
                            }
                        }
                        .unwrap_or_else(|| {
                            Arc::new(RwLock::new(world_gen.generate_chunk(chunk_pos)))
                        });

                    if let Some(data) = loaded_chunks.get(&chunk_pos) {
                        // Another thread populated in between the previous check and now
                        // We did work, but this is basically like a cache miss, not much we
                        // can do about it
                        data.value().clone()
                    } else {
                        loaded_chunks.insert(chunk_pos, loaded_chunk.clone());
                        loaded_chunk
                    }
                });

            rt.spawn(async move {
                let _ = channel
                    .send(chunk)
                    .await
                    .inspect_err(|err| log::error!("unable to send chunk to channel: {}", err));
            });
        });
    }
}<|MERGE_RESOLUTION|>--- conflicted
+++ resolved
@@ -30,11 +30,8 @@
 /// For more details on world generation, refer to the `WorldGenerator` module.
 pub struct Level {
     pub seed: Seed,
-<<<<<<< HEAD
-=======
     pub level_info: LevelData,
     world_info_writer: Arc<dyn WorldInfoWriter>,
->>>>>>> 6f7433ee
     level_folder: LevelFolder,
     loaded_chunks: Arc<DashMap<Vector2<i32>, Arc<RwLock<ChunkData>>>>,
     chunk_watchers: Arc<DashMap<Vector2<i32>, usize>>,
@@ -54,30 +51,11 @@
 
 impl Level {
     pub fn from_root_folder(root_folder: PathBuf) -> Self {
-<<<<<<< HEAD
-        let seed = get_or_create_seed();
-        let world_gen = get_world_gen(seed).into();
-        // Check if region folder exists, if not lets make one
-=======
         // If we are using an already existing world we want to read the seed from the level.dat, If not we want to check if there is a seed in the config, if not lets create a random one
->>>>>>> 6f7433ee
         let region_folder = root_folder.join("region");
         if !region_folder.exists() {
             std::fs::create_dir_all(&region_folder).expect("Failed to create Region folder");
         }
-<<<<<<< HEAD
-        Self {
-            world_gen,
-            level_folder: LevelFolder {
-                root_folder,
-                region_folder,
-            },
-            seed,
-            chunk_reader: Arc::new(AnvilChunkFormat),
-            chunk_writer: Arc::new(AnvilChunkFormat),
-            loaded_chunks: Arc::new(DashMap::new()),
-            chunk_watchers: Arc::new(DashMap::new()),
-=======
         let level_folder = LevelFolder {
             root_folder,
             region_folder,
@@ -99,7 +77,8 @@
             world_gen,
             world_info_writer: Arc::new(AnvilLevelInfo),
             level_folder,
-            chunk_reader: Arc::new(AnvilChunkReader::new()),
+            chunk_reader: Arc::new(AnvilChunkFormat),
+            chunk_writer: Arc::new(AnvilChunkFormat),
             loaded_chunks: Arc::new(DashMap::new()),
             chunk_watchers: Arc::new(DashMap::new()),
             level_info,
@@ -112,8 +91,7 @@
         // lets first save all chunks
         for chunk in self.loaded_chunks.iter() {
             let chunk = chunk.read().await;
-            self.clean_chunk(&chunk.position);
->>>>>>> 6f7433ee
+            self.clean_chunk(&chunk.position).await;
         }
         // then lets save the world info
         self.world_info_writer
@@ -266,12 +244,8 @@
             let channel = channel.clone();
             let loaded_chunks = self.loaded_chunks.clone();
             let chunk_reader = self.chunk_reader.clone();
-<<<<<<< HEAD
             let chunk_writer = self.chunk_writer.clone();
             let level_folder = self.level_folder.clone();
-=======
-            let level_info = self.level_folder.clone();
->>>>>>> 6f7433ee
             let world_gen = self.world_gen.clone();
             let chunk_pos = *at;
 
@@ -280,7 +254,6 @@
                 .map(|entry| entry.value().clone())
                 .unwrap_or_else(|| {
                     let loaded_chunk =
-<<<<<<< HEAD
                         match Self::load_chunk_from_save(chunk_reader, &level_folder, chunk_pos) {
                             Ok(chunk) => {
                                 // Save new Chunk
@@ -298,10 +271,6 @@
                                 }
                                 chunk
                             }
-=======
-                        match Self::load_chunk_from_save(chunk_reader, &level_info, chunk_pos) {
-                            Ok(chunk) => chunk,
->>>>>>> 6f7433ee
                             Err(err) => {
                                 log::error!(
                                     "Failed to read chunk (regenerating) {:?}: {:?}",
