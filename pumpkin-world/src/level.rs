use std::{path::PathBuf, sync::Arc};

use dashmap::{DashMap, Entry};
use num_traits::Zero;
use pumpkin_core::math::vector2::Vector2;
use rayon::iter::{IntoParallelRefIterator, ParallelIterator};
use tokio::{
    sync::{mpsc, RwLock},
    task::JoinHandle,
};

use crate::{
    chunk::{
        anvil::AnvilChunkFormat, ChunkData, ChunkParsingError, ChunkReader, ChunkReadingError,
    },
    world_gen::{get_world_gen, Seed, WorldGenerator},
};

pub type ConcurrentChunkResult = Vec<(Vector2<i32>, JoinHandle<()>)>;

/// The `Level` module provides functionality for working with chunks within or outside a Minecraft world.
///
/// Key features include:
///
/// - **Chunk Loading:** Efficiently loads chunks from disk.
/// - **Chunk Caching:** Stores accessed chunks in memory for faster access.
/// - **Chunk Generation:** Generates new chunks on-demand using a specified `WorldGenerator`.
///
/// For more details on world generation, refer to the `WorldGenerator` module.
pub struct Level {
    save_file: Option<SaveFile>,
    loaded_chunks: Arc<DashMap<Vector2<i32>, Arc<RwLock<ChunkData>>>>,
    chunk_watchers: Arc<DashMap<Vector2<i32>, usize>>,
    chunk_reader: Arc<dyn ChunkReader>,
    world_gen: Arc<dyn WorldGenerator>,
}

#[derive(Clone)]
pub struct SaveFile {
    pub root_folder: PathBuf,
    pub region_folder: PathBuf,
}

impl Level {
    pub fn from_root_folder(root_folder: PathBuf) -> Self {
        let world_gen = get_world_gen(Seed(0)).into(); // TODO Read Seed from config.
        let save_file = if root_folder.exists() {
            let region_folder = root_folder.join("region");
            assert!(
                region_folder.exists(),
                "World region folder does not exist, despite there being a root folder."
            );
            Some(SaveFile {
                root_folder,
                region_folder,
            })
        } else {
<<<<<<< HEAD
            log::warn!(
                "Pumpkin currently only supports Superflat World generation. Use a vanilla ./world folder to play in a normal world."
            );
            None
        };
        Self {
            world_gen,
            save_file,
            chunk_reader: Arc::new(AnvilChunkFormat::new()),
            loaded_chunks: Arc::new(DashMap::new()),
            chunk_watchers: Arc::new(DashMap::new()),
=======
            Self {
                world_gen,
                save_file: None,
                chunk_reader: Arc::new(AnvilChunkReader::new()),
                loaded_chunks: Arc::new(DashMap::new()),
                chunk_watchers: Arc::new(DashMap::new()),
            }
>>>>>>> 74c46621
        }
    }

    pub fn get_block() {}

    pub fn loaded_chunk_count(&self) -> usize {
        self.loaded_chunks.len()
    }

    pub fn list_cached(&self) {
        for entry in self.loaded_chunks.iter() {
            log::debug!("In map: {:?}", entry.key());
        }
    }

    /// Marks chunks as "watched" by a unique player. When no players are watching a chunk,
    /// it is removed from memory. Should only be called on chunks the player was not watching
    /// before
    pub fn mark_chunks_as_newly_watched(&self, chunks: &[Vector2<i32>]) {
        chunks.par_iter().for_each(|chunk| {
            self.mark_chunk_as_newly_watched(*chunk);
        });
    }

    pub fn mark_chunk_as_newly_watched(&self, chunk: Vector2<i32>) {
        match self.chunk_watchers.entry(chunk) {
            Entry::Occupied(mut occupied) => {
                let value = occupied.get_mut();
                if let Some(new_value) = value.checked_add(1) {
                    *value = new_value;
                    //log::debug!("Watch value for {:?}: {}", chunk, value);
                } else {
                    log::error!("Watching overflow on chunk {:?}", chunk);
                }
            }
            Entry::Vacant(vacant) => {
                vacant.insert(1);
            }
        }
    }

    /// Marks chunks no longer "watched" by a unique player. When no players are watching a chunk,
    /// it is removed from memory. Should only be called on chunks the player was watching before
    pub fn mark_chunks_as_not_watched(&self, chunks: &[Vector2<i32>]) -> Vec<Vector2<i32>> {
        chunks
            .par_iter()
            .filter(|chunk| self.mark_chunk_as_not_watched(**chunk))
            .map(|chunk| *chunk)
            .collect()
    }

    /// Returns whether the chunk should be removed from memory
    pub fn mark_chunk_as_not_watched(&self, chunk: Vector2<i32>) -> bool {
        match self.chunk_watchers.entry(chunk) {
            Entry::Occupied(mut occupied) => {
                let value = occupied.get_mut();
                *value = value.saturating_sub(1);
                if *value == 0 {
                    occupied.remove_entry();
                    true
                } else {
                    false
                }
            }
            Entry::Vacant(_) => {
                // This can be:
                // - Player disconnecting before all packets have been sent
                // - Player moving so fast that the chunk leaves the render distance before it
                // is loaded into memory
                log::error!(
                    "Marking a chunk as not watched, but was vacant! ({:?})",
                    chunk
                );
                false
            }
        }
    }

    pub fn should_pop_chunk(&self, chunk: &Vector2<i32>) -> bool {
        if let Some(entry) = self.chunk_watchers.get(chunk) {
            if entry.value().is_zero() {
                self.chunk_watchers.remove(chunk);
            }
        }

        self.chunk_watchers.get(chunk).is_none()
    }

    pub fn clean_chunks(&self, chunks: &[Vector2<i32>]) {
        chunks.par_iter().for_each(|chunk_pos| {
            //log::debug!("Unloading {:?}", chunk_pos);
            if let Some(data) = self.loaded_chunks.remove(chunk_pos) {
                self.write_chunk(data);
            };
        });
    }

    pub fn clean_memory(&self, chunks_to_check: &[Vector2<i32>]) {
        chunks_to_check.par_iter().for_each(|chunk| {
            if let Some(entry) = self.chunk_watchers.get(chunk) {
                if entry.value().is_zero() {
                    self.chunk_watchers.remove(chunk);
                }
            }

            if self.chunk_watchers.get(chunk).is_none() {
                self.loaded_chunks.remove(chunk);
            }
        });
        self.loaded_chunks.shrink_to_fit();
        self.chunk_watchers.shrink_to_fit();
    }

    pub fn write_chunk(&self, _chunk_to_write: (Vector2<i32>, Arc<RwLock<ChunkData>>)) {
        //TODO
    }

    fn load_chunk_from_save(
        chunk_reader: Arc<dyn ChunkReader>,
        save_file: SaveFile,
        chunk_pos: Vector2<i32>,
    ) -> Result<Option<Arc<RwLock<ChunkData>>>, ChunkReadingError> {
        match chunk_reader.read_chunk(&save_file, &chunk_pos) {
            Ok(data) => Ok(Some(Arc::new(RwLock::new(data)))),
            Err(
                ChunkReadingError::ChunkNotExist
                | ChunkReadingError::ParsingError(ChunkParsingError::ChunkNotGenerated),
            ) => {
                // This chunk was not generated yet.
                Ok(None)
            }
            Err(err) => Err(err),
        }
    }

    /// Reads/Generates many chunks in a world
    /// MUST be called from a tokio runtime thread
    ///
    /// Note: The order of the output chunks will almost never be in the same order as the order of input chunks
    pub fn fetch_chunks(
        &self,
        chunks: &[Vector2<i32>],
        channel: mpsc::Sender<Arc<RwLock<ChunkData>>>,
    ) -> ConcurrentChunkResult {
        chunks
            .iter()
            .map(|at| {
                let channel = channel.clone();
                let loaded_chunks = self.loaded_chunks.clone();
                let chunk_reader = self.chunk_reader.clone();
                let save_file = self.save_file.clone();
                let world_gen = self.world_gen.clone();
                let chunk_pos = *at;

                let join_handle = tokio::spawn(async move {
                    let chunk = loaded_chunks
                        .get(&chunk_pos)
                        .map(|entry| entry.value().clone())
                        .unwrap_or_else(|| {
                            let loaded_chunk = save_file
                                .and_then(|save_file| {
                                    match Self::load_chunk_from_save(
                                        chunk_reader,
                                        save_file,
                                        chunk_pos,
                                    ) {
                                        Ok(chunk) => chunk,
                                        Err(err) => {
                                            log::error!(
                                                "Failed to read chunk (regenerating) {:?}: {:?}",
                                                chunk_pos,
                                                err
                                            );
                                            None
                                        }
                                    }
                                })
                                .unwrap_or_else(|| {
                                    Arc::new(RwLock::new(world_gen.generate_chunk(chunk_pos)))
                                });

                            if let Some(data) = loaded_chunks.get(&chunk_pos) {
                                // Another thread populated in between the previous check and now
                                // We did work, but this is basically like a cache miss, not much we
                                // can do about it
                                data.value().clone()
                            } else {
                                loaded_chunks.insert(chunk_pos, loaded_chunk.clone());
                                loaded_chunk
                            }
                        });

                    let _ = channel
                        .send(chunk)
                        .await
                        .inspect_err(|err| log::error!("unable to send chunk to channel: {}", err));
                });

                (*at, join_handle)
            })
            .collect()
    }
}<|MERGE_RESOLUTION|>--- conflicted
+++ resolved
@@ -11,7 +11,7 @@
 
 use crate::{
     chunk::{
-        anvil::AnvilChunkFormat, ChunkData, ChunkParsingError, ChunkReader, ChunkReadingError,
+        anvil::AnvilChunkReader, ChunkData, ChunkParsingError, ChunkReader, ChunkReadingError,
     },
     world_gen::{get_world_gen, Seed, WorldGenerator},
 };
@@ -44,30 +44,24 @@
 impl Level {
     pub fn from_root_folder(root_folder: PathBuf) -> Self {
         let world_gen = get_world_gen(Seed(0)).into(); // TODO Read Seed from config.
-        let save_file = if root_folder.exists() {
+        if root_folder.exists() {
             let region_folder = root_folder.join("region");
             assert!(
                 region_folder.exists(),
                 "World region folder does not exist, despite there being a root folder."
             );
-            Some(SaveFile {
-                root_folder,
-                region_folder,
-            })
+
+            Self {
+                world_gen,
+                save_file: Some(SaveFile {
+                    root_folder,
+                    region_folder,
+                }),
+                chunk_reader: Arc::new(AnvilChunkReader::new()),
+                loaded_chunks: Arc::new(DashMap::new()),
+                chunk_watchers: Arc::new(DashMap::new()),
+            }
         } else {
-<<<<<<< HEAD
-            log::warn!(
-                "Pumpkin currently only supports Superflat World generation. Use a vanilla ./world folder to play in a normal world."
-            );
-            None
-        };
-        Self {
-            world_gen,
-            save_file,
-            chunk_reader: Arc::new(AnvilChunkFormat::new()),
-            loaded_chunks: Arc::new(DashMap::new()),
-            chunk_watchers: Arc::new(DashMap::new()),
-=======
             Self {
                 world_gen,
                 save_file: None,
@@ -75,7 +69,6 @@
                 loaded_chunks: Arc::new(DashMap::new()),
                 chunk_watchers: Arc::new(DashMap::new()),
             }
->>>>>>> 74c46621
         }
     }
 
