use std::sync::Arc;

use args::ConsumedArgs;
use async_trait::async_trait;
use commands::{
<<<<<<< HEAD
    cmd_echest, cmd_gamemode, cmd_give, cmd_help, cmd_kick, cmd_kill, cmd_pumpkin, cmd_say,
=======
    cmd_echest, cmd_gamemode, cmd_help, cmd_kick, cmd_kill, cmd_list, cmd_pumpkin, cmd_say,
>>>>>>> 41e71a85
    cmd_stop, cmd_teleport, cmd_worldborder,
};
use dispatcher::InvalidTreeError;
use pumpkin_core::math::vector3::Vector3;
use pumpkin_core::text::TextComponent;

use crate::command::dispatcher::CommandDispatcher;
use crate::entity::player::Player;
use crate::server::Server;

pub mod args;
mod commands;
pub mod dispatcher;
mod tree;
mod tree_builder;
mod tree_format;

pub enum CommandSender<'a> {
    Rcon(&'a tokio::sync::Mutex<Vec<String>>),
    Console,
    Player(Arc<Player>),
}

impl<'a> CommandSender<'a> {
    pub async fn send_message(&self, text: TextComponent<'a>) {
        match self {
            CommandSender::Console => log::info!("{}", text.to_pretty_console()),
            CommandSender::Player(c) => c.send_system_message(&text).await,
            CommandSender::Rcon(s) => s.lock().await.push(text.to_pretty_console()),
        }
    }

    #[must_use]
    pub const fn is_player(&self) -> bool {
        matches!(self, CommandSender::Player(_))
    }

    #[must_use]
    pub const fn is_console(&self) -> bool {
        matches!(self, CommandSender::Console)
    }
    #[must_use]
    pub fn as_player(&self) -> Option<Arc<Player>> {
        match self {
            CommandSender::Player(player) => Some(player.clone()),
            _ => None,
        }
    }

    /// todo: implement
    #[must_use]
    pub const fn permission_lvl(&self) -> i32 {
        4
    }

    #[must_use]
    pub fn position(&self) -> Option<Vector3<f64>> {
        match self {
            CommandSender::Console | CommandSender::Rcon(..) => None,
            CommandSender::Player(p) => Some(p.living_entity.entity.pos.load()),
        }
    }
}

#[must_use]
pub fn default_dispatcher<'a>() -> Arc<CommandDispatcher<'a>> {
    let mut dispatcher = CommandDispatcher::default();

    dispatcher.register(cmd_pumpkin::init_command_tree());
    dispatcher.register(cmd_say::init_command_tree());
    dispatcher.register(cmd_gamemode::init_command_tree());
    dispatcher.register(cmd_stop::init_command_tree());
    dispatcher.register(cmd_help::init_command_tree());
    dispatcher.register(cmd_echest::init_command_tree());
    dispatcher.register(cmd_kill::init_command_tree());
    dispatcher.register(cmd_kick::init_command_tree());
    dispatcher.register(cmd_worldborder::init_command_tree());
    dispatcher.register(cmd_teleport::init_command_tree());
<<<<<<< HEAD
    dispatcher.register(cmd_give::init_command_tree());
=======
    dispatcher.register(cmd_list::init_command_tree());
>>>>>>> 41e71a85

    Arc::new(dispatcher)
}

#[async_trait]
pub(crate) trait CommandExecutor: Sync {
    async fn execute<'a>(
        &self,
        sender: &mut CommandSender<'a>,
        server: &Server,
        args: &ConsumedArgs<'a>,
    ) -> Result<(), InvalidTreeError>;
}<|MERGE_RESOLUTION|>--- conflicted
+++ resolved
@@ -3,12 +3,8 @@
 use args::ConsumedArgs;
 use async_trait::async_trait;
 use commands::{
-<<<<<<< HEAD
-    cmd_echest, cmd_gamemode, cmd_give, cmd_help, cmd_kick, cmd_kill, cmd_pumpkin, cmd_say,
-=======
-    cmd_echest, cmd_gamemode, cmd_help, cmd_kick, cmd_kill, cmd_list, cmd_pumpkin, cmd_say,
->>>>>>> 41e71a85
-    cmd_stop, cmd_teleport, cmd_worldborder,
+    cmd_echest, cmd_gamemode, cmd_give, cmd_help, cmd_kick, cmd_kill, cmd_list, cmd_pumpkin, 
+    cmd_say, cmd_stop, cmd_teleport, cmd_worldborder,
 };
 use dispatcher::InvalidTreeError;
 use pumpkin_core::math::vector3::Vector3;
@@ -86,11 +82,8 @@
     dispatcher.register(cmd_kick::init_command_tree());
     dispatcher.register(cmd_worldborder::init_command_tree());
     dispatcher.register(cmd_teleport::init_command_tree());
-<<<<<<< HEAD
     dispatcher.register(cmd_give::init_command_tree());
-=======
     dispatcher.register(cmd_list::init_command_tree());
->>>>>>> 41e71a85
 
     Arc::new(dispatcher)
 }
