--- conflicted
+++ resolved
@@ -23,10 +23,6 @@
         player::{GameMode, Player},
         Entity, EntityId,
     },
-<<<<<<< HEAD
-    world::world::World,
-=======
->>>>>>> 920f51f7
 };
 
 pub struct Server {
@@ -75,11 +71,7 @@
         Self {
             // 0 is invalid
             entity_id: 2.into(),
-<<<<<<< HEAD
-            world: World::new("world", "world/region"),
-=======
             //  world: World::load(""),
->>>>>>> 920f51f7
             online_mode: config.0.online_mode,
             encryption: config.1.encryption,
             compression_threshold: None, // 256
