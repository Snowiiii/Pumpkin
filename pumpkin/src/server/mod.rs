use crate::block::block_manager::BlockManager;
use crate::block::default_block_manager;
use crate::net::EncryptionError;
use crate::world::custom_bossbar::CustomBossbars;
use crate::{
    command::{default_dispatcher, dispatcher::CommandDispatcher},
    entity::player::Player,
    net::Client,
    world::World,
};
use connection_cache::{CachedBranding, CachedStatus};
use key_store::KeyStore;
use pumpkin_config::BASIC_CONFIG;
use pumpkin_core::math::position::WorldPosition;
use pumpkin_core::math::vector2::Vector2;
use pumpkin_core::GameMode;
use pumpkin_entity::EntityId;
use pumpkin_inventory::drag_handler::DragHandler;
use pumpkin_inventory::{Container, ContainerHolder};
use pumpkin_protocol::client::login::CEncryptionRequest;
use pumpkin_protocol::{client::config::CPluginMessage, ClientPacket};
use pumpkin_registry::{DimensionType, Registry};
use pumpkin_world::block::block_registry::Block;
use pumpkin_world::dimension::Dimension;
use rand::prelude::SliceRandom;
<<<<<<< HEAD
=======
use std::collections::HashMap;
>>>>>>> ad2fd3c9
use std::sync::atomic::AtomicU32;
use std::{
    sync::{
        atomic::{AtomicI32, Ordering},
        Arc,
    },
    time::Duration,
};
use tokio::sync::{Mutex, RwLock};
use uuid::Uuid;

mod connection_cache;
mod key_store;
pub mod ticker;

pub const CURRENT_MC_VERSION: &str = "1.21.4";

/// Represents a Minecraft server instance.
pub struct Server {
    /// Handles cryptographic keys for secure communication.
    key_store: KeyStore,
    /// Manages server status information.
    server_listing: Mutex<CachedStatus>,
    /// Saves server branding information.
    server_branding: CachedBranding,
    /// Saves and Dispatches commands to appropriate handlers.
    pub command_dispatcher: RwLock<CommandDispatcher>,
    /// Saves and calls blocks blocks
    pub block_manager: Arc<BlockManager>,
    /// Manages multiple worlds within the server.
    pub worlds: Vec<Arc<World>>,
    // All the dimensions that exists on the server,
    pub dimensions: Vec<DimensionType>,
    /// Caches game registries for efficient access.
    pub cached_registry: Vec<Registry>,
    /// Tracks open containers used for item interactions.
    // TODO: should have per player open_containers
<<<<<<< HEAD
    pub open_containers: RwLock<ContainerHolder>,
=======
    pub open_containers: RwLock<HashMap<u64, OpenContainer>>,
>>>>>>> ad2fd3c9
    pub drag_handler: DragHandler,
    /// Assigns unique IDs to entities.
    entity_id: AtomicI32,
    /// Assigns unique IDs to containers.
    container_id: AtomicU32,
    /// Manages authentication with a authentication server, if enabled.
    pub auth_client: Option<reqwest::Client>,
    /// The server's custom bossbars
    pub bossbars: Mutex<CustomBossbars>,
}

impl Server {
    #[allow(clippy::new_without_default)]
    #[must_use]
    pub fn new() -> Self {
        let auth_client = BASIC_CONFIG.online_mode.then(|| {
            reqwest::Client::builder()
                .timeout(Duration::from_millis(5000))
                .build()
                .expect("Failed to to make reqwest client")
        });

        // First register default command, after that plugins can put in their own
        let command_dispatcher = RwLock::new(default_dispatcher());

        let world = World::load(
            Dimension::OverWorld.into_level(
                // TODO: load form config
                "./world".parse().unwrap(),
            ),
            DimensionType::Overworld,
        );

        // Spawn chunks are never unloaded
        for x in -1..=1 {
            for z in -1..=1 {
                world.level.mark_chunk_as_newly_watched(Vector2::new(x, z));
            }
        }

        Self {
            cached_registry: Registry::get_synced(),
            open_containers: RwLock::new(ContainerHolder::default()),
            drag_handler: DragHandler::new(),
            // 0 is invalid
            entity_id: 2.into(),
            container_id: 0.into(),
            worlds: vec![Arc::new(world)],
            dimensions: vec![
                DimensionType::Overworld,
                DimensionType::OverworldCaves,
                DimensionType::TheNether,
                DimensionType::TheEnd,
            ],
            command_dispatcher,
            block_manager: default_block_manager(),
            auth_client,
            key_store: KeyStore::new(),
            server_listing: Mutex::new(CachedStatus::new()),
            server_branding: CachedBranding::new(),
            bossbars: Mutex::new(CustomBossbars::new()),
        }
    }

    /// Adds a new player to the server.
    ///
    /// This function takes an `Arc<Client>` representing the connected client and performs the following actions:
    ///
    /// 1. Generates a new entity ID for the player.
    /// 2. Determines the player's gamemode (defaulting to Survival if not specified in configuration).
    /// 3. **(TODO: Select default from config)** Selects the world for the player (currently uses the first world).
    /// 4. Creates a new `Player` instance using the provided information.
    /// 5. Adds the player to the chosen world.
    /// 6. **(TODO: Config if we want increase online)** Optionally updates server listing information based on player's configuration.
    ///
    /// # Arguments
    ///
    /// * `client`: An `Arc<Client>` representing the connected client.
    ///
    /// # Returns
    ///
    /// A tuple containing:
    ///
    /// - `Arc<Player>`: A reference to the newly created player object.
    /// - `Arc<World>`: A reference to the world the player was added to.
    ///
    /// # Note
    ///
    /// You still have to spawn the Player in the World to make then to let them Join and make them Visible
    pub async fn add_player(&self, client: Arc<Client>) -> (Arc<Player>, Arc<World>) {
        let entity_id = self.new_entity_id();
        let gamemode = match BASIC_CONFIG.default_gamemode {
            GameMode::Undefined => GameMode::Survival,
            game_mode => game_mode,
        };
        // Basically the default world
        // TODO: select default from config
        let world = &self.worlds[0];

        let player = Arc::new(Player::new(client, world.clone(), entity_id, gamemode).await);
        world
            .add_player(player.gameprofile.id, player.clone())
            .await;
        // TODO: Config if we want increase online
        if let Some(config) = player.client.config.lock().await.as_ref() {
            // TODO: Config so we can also just ignore this hehe
            if config.server_listing {
                self.server_listing.lock().await.add_player();
            }
        }

        (player, world.clone())
    }

    pub async fn remove_player(&self) {
        // TODO: Config if we want decrease online
        self.server_listing.lock().await.remove_player();
    }

    pub async fn save(&self) {
        for world in &self.worlds {
            world.save().await;
        }
    }

    pub async fn try_get_container(
        &self,
        player_id: Uuid,
        container_id: usize,
    ) -> Option<Arc<Mutex<Box<dyn Container>>>> {
        let open_containers = self.open_containers.read().await;
        open_containers
            .containers_by_id
            .get(&container_id)?
            .try_open(player_id)
            .cloned()
    }

    /// Returns the first id with a matching location and block type. If this is used with unique
    /// blocks, the output will return a random result.
    pub async fn get_container_id(&self, location: WorldPosition, block: Block) -> Option<u32> {
        let open_containers = self.open_containers.read().await;
        // TODO: do better than brute force
        for (id, container) in open_containers.iter() {
            if container.is_location(location) {
                if let Some(container_block) = container.get_block() {
                    if container_block.id == block.id {
                        log::debug!("Found container id: {}", id);
                        return Some(*id as u32);
                    }
                }
            }
        }

        drop(open_containers);

        None
    }

    pub async fn get_all_container_ids(
        &self,
        location: WorldPosition,
        block: Block,
    ) -> Option<Vec<u32>> {
        let open_containers = self.open_containers.read().await;
        let mut matching_container_ids: Vec<u32> = vec![];
        // TODO: do better than brute force
        for (id, container) in open_containers.iter() {
            if container.is_location(location) {
                if let Some(container_block) = container.get_block() {
                    if container_block.id == block.id {
                        log::debug!("Found matching container id: {}", id);
                        matching_container_ids.push(*id as u32);
                    }
                }
            }
        }

        drop(open_containers);

        Some(matching_container_ids)
    }

    /// Broadcasts a packet to all players in all worlds.
    ///
    /// This function sends the specified packet to every connected player in every world managed by the server.
    ///
    /// # Arguments
    ///
    /// * `packet`: A reference to the packet to be broadcast. The packet must implement the `ClientPacket` trait.
    pub async fn broadcast_packet_all<P>(&self, packet: &P)
    where
        P: ClientPacket,
    {
        for world in &self.worlds {
            world.broadcast_packet_all(packet).await;
        }
    }

    /// Searches for a player by their username across all worlds.
    ///
    /// This function iterates through each world managed by the server and attempts to find a player with the specified username.
    /// If a player is found in any world, it returns an `Arc<Player>` reference to that player. Otherwise, it returns `None`.
    ///
    /// # Arguments
    ///
    /// * `name`: The username of the player to search for.
    ///
    /// # Returns
    ///
    /// An `Option<Arc<Player>>` containing the player if found, or `None` if not found.
    pub async fn get_player_by_name(&self, name: &str) -> Option<Arc<Player>> {
        for world in &self.worlds {
            if let Some(player) = world.get_player_by_name(name).await {
                return Some(player);
            }
        }
        None
    }

    /// Returns all players from all worlds.
    pub async fn get_all_players(&self) -> Vec<Arc<Player>> {
        let mut players = Vec::<Arc<Player>>::new();

        for world in &self.worlds {
            for (_, player) in world.current_players.lock().await.iter() {
                players.push(player.clone());
            }
        }

        players
    }

    /// Returns a random player from any of the worlds or None if all worlds are empty.
    pub async fn get_random_player(&self) -> Option<Arc<Player>> {
        let players = self.get_all_players().await;

        players.choose(&mut rand::thread_rng()).map(Arc::<_>::clone)
    }

    /// Searches for a player by their UUID across all worlds.
    ///
    /// This function iterates through each world managed by the server and attempts to find a player with the specified UUID.
    /// If a player is found in any world, it returns an `Arc<Player>` reference to that player. Otherwise, it returns `None`.
    ///
    /// # Arguments
    ///
    /// * `id`: The UUID of the player to search for.
    ///
    /// # Returns
    ///
    /// An `Option<Arc<Player>>` containing the player if found, or `None` if not found.
    pub async fn get_player_by_uuid(&self, id: uuid::Uuid) -> Option<Arc<Player>> {
        for world in &self.worlds {
            if let Some(player) = world.get_player_by_uuid(id).await {
                return Some(player);
            }
        }
        None
    }

    /// Counts the total number of players across all worlds.
    ///
    /// This function iterates through each world and sums up the number of players currently connected to that world.
    ///
    /// # Returns
    ///
    /// The total number of players connected to the server.
    pub async fn get_player_count(&self) -> usize {
        let mut count = 0;
        for world in &self.worlds {
            count += world.current_players.lock().await.len();
        }
        count
    }

    /// Similar to [`Server::get_player_count`] >= n, but may be more efficient since it stops it's iteration through all worlds as soon as n players were found.
    pub async fn has_n_players(&self, n: usize) -> bool {
        let mut count = 0;
        for world in &self.worlds {
            count += world.current_players.lock().await.len();
            if count >= n {
                return true;
            }
        }
        false
    }

    /// Generates a new entity id
    /// This should be global
    pub fn new_entity_id(&self) -> EntityId {
        self.entity_id.fetch_add(1, Ordering::SeqCst)
    }

    /// Generates a new container id
    pub fn new_container_id(&self) -> u32 {
        self.container_id.fetch_add(1, Ordering::SeqCst)
    }

    pub fn get_branding(&self) -> CPluginMessage<'_> {
        self.server_branding.get_branding()
    }

    pub fn get_status(&self) -> &Mutex<CachedStatus> {
        &self.server_listing
    }

    pub fn encryption_request<'a>(
        &'a self,
        verification_token: &'a [u8; 4],
        should_authenticate: bool,
    ) -> CEncryptionRequest<'a> {
        self.key_store
            .encryption_request("", verification_token, should_authenticate)
    }

    pub fn decrypt(&self, data: &[u8]) -> Result<Vec<u8>, EncryptionError> {
        self.key_store.decrypt(data)
    }

    pub fn digest_secret(&self, secret: &[u8]) -> String {
        self.key_store.get_digest(secret)
    }

    async fn tick(&self) {
        for world in &self.worlds {
            world.tick().await;
        }
    }
}<|MERGE_RESOLUTION|>--- conflicted
+++ resolved
@@ -11,7 +11,6 @@
 use connection_cache::{CachedBranding, CachedStatus};
 use key_store::KeyStore;
 use pumpkin_config::BASIC_CONFIG;
-use pumpkin_core::math::position::WorldPosition;
 use pumpkin_core::math::vector2::Vector2;
 use pumpkin_core::GameMode;
 use pumpkin_entity::EntityId;
@@ -20,13 +19,8 @@
 use pumpkin_protocol::client::login::CEncryptionRequest;
 use pumpkin_protocol::{client::config::CPluginMessage, ClientPacket};
 use pumpkin_registry::{DimensionType, Registry};
-use pumpkin_world::block::block_registry::Block;
 use pumpkin_world::dimension::Dimension;
 use rand::prelude::SliceRandom;
-<<<<<<< HEAD
-=======
-use std::collections::HashMap;
->>>>>>> ad2fd3c9
 use std::sync::atomic::AtomicU32;
 use std::{
     sync::{
@@ -63,12 +57,7 @@
     /// Caches game registries for efficient access.
     pub cached_registry: Vec<Registry>,
     /// Tracks open containers used for item interactions.
-    // TODO: should have per player open_containers
-<<<<<<< HEAD
     pub open_containers: RwLock<ContainerHolder>,
-=======
-    pub open_containers: RwLock<HashMap<u64, OpenContainer>>,
->>>>>>> ad2fd3c9
     pub drag_handler: DragHandler,
     /// Assigns unique IDs to entities.
     entity_id: AtomicI32,
@@ -207,51 +196,6 @@
             .cloned()
     }
 
-    /// Returns the first id with a matching location and block type. If this is used with unique
-    /// blocks, the output will return a random result.
-    pub async fn get_container_id(&self, location: WorldPosition, block: Block) -> Option<u32> {
-        let open_containers = self.open_containers.read().await;
-        // TODO: do better than brute force
-        for (id, container) in open_containers.iter() {
-            if container.is_location(location) {
-                if let Some(container_block) = container.get_block() {
-                    if container_block.id == block.id {
-                        log::debug!("Found container id: {}", id);
-                        return Some(*id as u32);
-                    }
-                }
-            }
-        }
-
-        drop(open_containers);
-
-        None
-    }
-
-    pub async fn get_all_container_ids(
-        &self,
-        location: WorldPosition,
-        block: Block,
-    ) -> Option<Vec<u32>> {
-        let open_containers = self.open_containers.read().await;
-        let mut matching_container_ids: Vec<u32> = vec![];
-        // TODO: do better than brute force
-        for (id, container) in open_containers.iter() {
-            if container.is_location(location) {
-                if let Some(container_block) = container.get_block() {
-                    if container_block.id == block.id {
-                        log::debug!("Found matching container id: {}", id);
-                        matching_container_ids.push(*id as u32);
-                    }
-                }
-            }
-        }
-
-        drop(open_containers);
-
-        Some(matching_container_ids)
-    }
-
     /// Broadcasts a packet to all players in all worlds.
     ///
     /// This function sends the specified packet to every connected player in every world managed by the server.
