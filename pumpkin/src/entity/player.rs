use std::{
    collections::{HashMap, VecDeque},
    sync::{
        atomic::{AtomicBool, AtomicI32, AtomicI64, AtomicU32, AtomicU8},
        Arc,
    },
    time::{Duration, Instant},
};

use crossbeam::atomic::AtomicCell;
use itertools::Itertools;
use num_derive::FromPrimitive;
use pumpkin_config::ADVANCED_CONFIG;
use pumpkin_core::{
    math::{
        boundingbox::{BoundingBox, BoundingBoxSize},
        position::WorldPosition,
        vector2::Vector2,
        vector3::Vector3,
    },
    permission::PermissionLvl,
    text::TextComponent,
    GameMode,
};
use pumpkin_entity::{entity_type::EntityType, EntityId};
use pumpkin_inventory::player::PlayerInventory;
use pumpkin_macros::sound;
use pumpkin_protocol::server::play::{SCookieResponse as SPCookieResponse, SPlayPingRequest};
use pumpkin_protocol::{
    bytebuf::packet_id::Packet,
    client::play::{
        CCombatDeath, CEntityStatus, CGameEvent, CHurtAnimation, CKeepAlive, CPlayDisconnect,
        CPlayerAbilities, CPlayerInfoUpdate, CSetHealth, CSyncPlayerPosition, CSystemChatMessage,
        GameEvent, PlayerAction,
    },
    server::play::{
        SChatCommand, SChatMessage, SClientCommand, SClientInformationPlay, SClientTickEnd,
        SCommandSuggestion, SConfirmTeleport, SInteract, SPlayerAbilities, SPlayerAction,
        SPlayerCommand, SPlayerInput, SPlayerPosition, SPlayerPositionRotation, SPlayerRotation,
        SSetCreativeSlot, SSetHeldItem, SSetPlayerGround, SSwingArm, SUseItem, SUseItemOn,
    },
    RawPacket, ServerPacket, SoundCategory, VarInt,
};
use pumpkin_protocol::{
    client::play::{CSetEntityMetadata, Metadata},
    server::play::{SClickContainer, SKeepAlive},
};
use pumpkin_world::{cylindrical_chunk_iterator::Cylindrical, item::ItemStack};
use tokio::sync::{Mutex, Notify};
use tokio::task::JoinHandle;

use super::Entity;
use crate::{
    client::{
        authentication::GameProfile,
        combat::{self, player_attack_sound, AttackType},
        Client, PlayerConfig,
    },
    command::{client_cmd_suggestions, dispatcher::CommandDispatcher},
    server::Server,
    world::World,
};
use crate::{error::PumpkinError, server::json_config::OPERATOR_CONFIG};

use super::living::LivingEntity;

pub struct ChunkHandleWrapper {
    handle: Option<JoinHandle<()>>,
    aborted: bool,
}

impl ChunkHandleWrapper {
    #[must_use]
    pub fn new(handle: JoinHandle<()>) -> Self {
        Self {
            handle: Some(handle),
            aborted: false,
        }
    }

    pub fn abort(&mut self) {
        self.aborted = true;
        if let Some(handle) = &self.handle {
            handle.abort();
        } else {
            log::error!("Trying to abort without a handle!");
        }
    }

    pub fn take_handle(&mut self) -> JoinHandle<()> {
        self.handle.take().unwrap()
    }

    #[must_use]
    pub fn aborted(&self) -> bool {
        self.aborted
    }
}

pub type PlayerPendingChunks =
    Arc<parking_lot::Mutex<HashMap<Vector2<i32>, VecDeque<ChunkHandleWrapper>>>>;

/// Represents a Minecraft player entity.
///
/// A `Player` is a special type of entity that represents a human player connected to the server.
pub struct Player {
    /// The underlying living entity object that represents the player.
    pub living_entity: LivingEntity<PlayerInventory>,
    /// The player's game profile information, including their username and UUID.
    pub gameprofile: GameProfile,
    /// The client connection associated with the player.
    pub client: Arc<Client>,
    /// The player's configuration settings. Changes when the Player changes their settings.
    pub config: Mutex<PlayerConfig>,
    /// The player's current gamemode (e.g., Survival, Creative, Adventure).
    pub gamemode: AtomicCell<GameMode>,
    /// The player's hunger level.
    pub food: AtomicI32,
    /// The player's food saturation level.
    pub food_saturation: AtomicCell<f32>,
    /// The ID of the currently open container (if any).
    pub open_container: AtomicCell<Option<u64>>,
    /// The item currently being held by the player.
    pub carried_item: AtomicCell<Option<ItemStack>>,

    /// send `send_abilties_update` when changed
    /// The player's abilities and special powers.
    ///
    /// This field represents the various abilities that the player possesses, such as flight, invulnerability, and other special effects.
    ///
    /// **Note:** When the `abilities` field is updated, the server should send a `send_abilities_update` packet to the client to notify them of the changes.
    pub abilities: Mutex<Abilities>,

    /// The current stage of the block the player is breaking.
    pub current_block_destroy_stage: AtomicU8,
    /// A counter for teleport IDs used to track pending teleports.
    pub teleport_id_count: AtomicI32,
    /// The pending teleport information, including the teleport ID and target location.
    pub awaiting_teleport: Mutex<Option<(VarInt, Vector3<f64>)>>,
    /// The coordinates of the chunk section the player is currently watching.
    pub watched_section: AtomicCell<Cylindrical>,
    /// Did we send a keep alive Packet and wait for the response?
    pub wait_for_keep_alive: AtomicBool,
    /// Whats the keep alive packet payload we send, The client should responde with the same id
    pub keep_alive_id: AtomicI64,
    /// Last time we send a keep alive
    pub last_keep_alive_time: AtomicCell<Instant>,
    /// Amount of ticks since last attack
    pub last_attacked_ticks: AtomicU32,

    //TODO: Is there a way to consolidate these two?
    //Need to lookup by chunk, but also would be need to contain all the stuff
    //In a PendingBatch struct. Is there a cheap way to map multiple keys to a single element?
    //
    /// Individual chunk tasks that this client is waiting for
    pub pending_chunks: PlayerPendingChunks,
    /// Chunk batches that this client is waiting for
    pub pending_chunk_batch: parking_lot::Mutex<HashMap<uuid::Uuid, JoinHandle<()>>>,

    /// Tell tasks to stop if we are closing
    cancel_tasks: Notify,

    /// the players op permission level
    permission_lvl: parking_lot::Mutex<PermissionLvl>,
}

impl Player {
    pub async fn new(
        client: Arc<Client>,
        world: Arc<World>,
        entity_id: EntityId,
        gamemode: GameMode,
    ) -> Self {
        let gameprofile = client.gameprofile.lock().await.clone().map_or_else(
            || {
                log::error!("No gameprofile?. Impossible");
                GameProfile {
                    id: uuid::Uuid::new_v4(),
                    name: String::new(),
                    properties: vec![],
                    profile_actions: None,
                }
            },
            |profile| profile,
        );

        let gameprofile_clone = gameprofile.clone();
        let config = client.config.lock().await.clone().unwrap_or_default();
        let view_distance = config.view_distance;
        let bounding_box_size = BoundingBoxSize {
            width: 0.6,
            height: 1.8,
        };

        Self {
            living_entity: LivingEntity::new_with_container(
                Entity::new(
                    entity_id,
                    world,
                    EntityType::Player,
                    1.62,
                    AtomicCell::new(BoundingBox::new_default(&bounding_box_size)),
                    AtomicCell::new(bounding_box_size),
                ),
                PlayerInventory::new(),
            ),
            config: Mutex::new(config),
            gameprofile,
            client,
            awaiting_teleport: Mutex::new(None),
            // TODO: Load this from previous instance
            food: AtomicI32::new(20),
            food_saturation: AtomicCell::new(20.0),
            current_block_destroy_stage: AtomicU8::new(0),
            open_container: AtomicCell::new(None),
            carried_item: AtomicCell::new(None),
            teleport_id_count: AtomicI32::new(0),
            abilities: Mutex::new(Abilities::default()),
            gamemode: AtomicCell::new(gamemode),
            watched_section: AtomicCell::new(Cylindrical::new(Vector2::new(0, 0), view_distance)),
            wait_for_keep_alive: AtomicBool::new(false),
            keep_alive_id: AtomicI64::new(0),
            last_keep_alive_time: AtomicCell::new(std::time::Instant::now()),
            last_attacked_ticks: AtomicU32::new(0),
            pending_chunks: Arc::new(parking_lot::Mutex::new(HashMap::new())),
            pending_chunk_batch: parking_lot::Mutex::new(HashMap::new()),
            cancel_tasks: Notify::new(),
            // Minecraft has no why to change the default permission level of new players.
            // Minecrafts default permission level is 0
            permission_lvl: OPERATOR_CONFIG
                .read()
                .await
                .ops
                .iter()
                .find(|op| op.uuid == gameprofile_clone.id)
                .map_or(parking_lot::Mutex::new(PermissionLvl::Zero), |op| {
                    parking_lot::Mutex::new(op.level)
                }),
        }
    }

    pub fn inventory(&self) -> &Mutex<PlayerInventory> {
        self.living_entity
            .inventory
            .as_ref()
            .expect("Player always has inventory")
    }

    /// Removes the Player out of the current World
    #[allow(unused_variables)]
    pub async fn remove(&self) {
        let world = self.world();
        // Abort pending chunks here too because we might clean up before chunk tasks are done
        self.abort_chunks("closed");

        self.cancel_tasks.notify_waiters();

        world.remove_player(self).await;

        let cylindrical = self.watched_section.load();

        // NOTE: This all must be synchronous to make sense! The chunks are handled asynhrously.
        // Non-async code is atomic to async code

        // Radial chunks are all of the chunks the player is theoretically viewing
        // Giving enough time, all of these chunks will be in memory
        let radial_chunks = cylindrical.all_chunks_within();

        log::debug!(
            "Removing player {} ({}), unwatching {} chunks",
            self.gameprofile.name,
            self.client.id,
            radial_chunks.len()
        );

        let (watched_chunks, to_await) = {
            let mut pending_chunks = self.pending_chunks.lock();

            // Don't try to clean chunks that dont exist yet
            // If they are still pending, we never sent the client the chunk,
            // And the watcher value is not set
            //
            // The chunk may or may not be in the cache at this point
            let watched_chunks = radial_chunks
                .iter()
                .filter(|chunk| !pending_chunks.contains_key(chunk))
                .copied()
                .collect::<Vec<_>>();

            // Mark all pending chunks to be cancelled
            // Cant use abort chunk because we use the lock for more
            pending_chunks.iter_mut().for_each(|(chunk, handles)| {
                handles.iter_mut().enumerate().for_each(|(count, handle)| {
                    if !handle.aborted() {
                        log::debug!("Aborting chunk {:?} ({}) (disconnect)", chunk, count);
                        handle.abort();
                    }
                });
            });

            let to_await = pending_chunks
                .iter_mut()
                .map(|(chunk, pending)| {
                    (
                        *chunk,
                        pending
                            .iter_mut()
                            .map(ChunkHandleWrapper::take_handle)
                            .collect_vec(),
                    )
                })
                .collect_vec();

            // Return chunks to stop watching and what to wait for
            (watched_chunks, to_await)
        };

        // Wait for individual chunks to finish after we cancel them
        for (chunk, awaitables) in to_await {
            for (count, handle) in awaitables.into_iter().enumerate() {
                #[cfg(debug_assertions)]
                log::debug!("Waiting for chunk {:?} ({})", chunk, count);
                let _ = handle.await;
            }
        }

        // Allow the batch jobs to properly cull stragglers before we do our clean up
        log::debug!("Collecting chunk batches...");
        let batches = {
            let mut chunk_batches = self.pending_chunk_batch.lock();
            let keys = chunk_batches.keys().copied().collect_vec();
            let handles = keys
                .iter()
                .filter_map(|batch_id| {
                    #[cfg(debug_assertions)]
                    log::debug!("Batch id: {}", batch_id);
                    chunk_batches.remove(batch_id)
                })
                .collect_vec();
            assert!(chunk_batches.is_empty());
            handles
        };

        log::debug!("Awaiting chunk batches ({})...", batches.len());

        for (count, batch) in batches.into_iter().enumerate() {
            #[cfg(debug_assertions)]
            log::debug!("Awaiting batch {}", count);
            let _ = batch.await;
            #[cfg(debug_assertions)]
            log::debug!("Done awaiting batch {}", count);
        }
        log::debug!("Done waiting for chunk batches");

        // Decrement value of watched chunks
        let chunks_to_clean = world.mark_chunks_as_not_watched(&watched_chunks);

        // Remove chunks with no watchers from the cache
        world.clean_chunks(&chunks_to_clean);

        // Remove left over entries from all possiblily loaded chunks
        world.clean_memory(&radial_chunks);

        log::debug!(
            "Removed player id {} ({}) ({} chunks remain cached)",
            self.gameprofile.name,
            self.client.id,
            self.world().get_cached_chunk_len()
        );

        //self.world().level.list_cached();
    }

    pub async fn attack(&self, victim: &Arc<Self>) {
        let world = self.world();
        let victim_entity = &victim.living_entity.entity;
        let attacker_entity = &self.living_entity.entity;
        let config = &ADVANCED_CONFIG.pvp;

        let pos = victim_entity.pos.load();

        let attack_cooldown_progress = self.get_attack_cooldown_progress(0.5);
        self.last_attacked_ticks
            .store(0, std::sync::atomic::Ordering::Relaxed);

        // TODO: attack damage attribute and deal damage
        let mut damage = 1.0;
        if (config.protect_creative && victim.gamemode.load() == GameMode::Creative)
            || !victim.living_entity.check_damage(damage)
        {
            world
                .play_sound(
                    sound!("entity.player.attack.nodamage"),
                    SoundCategory::Players,
                    &pos,
                )
                .await;
            return;
        }

        world
            .play_sound(sound!("entity.player.hurt"), SoundCategory::Players, &pos)
            .await;

        let attack_type = AttackType::new(self, attack_cooldown_progress).await;

        player_attack_sound(&pos, world, attack_type).await;

        if matches!(attack_type, AttackType::Critical) {
            damage *= 1.5;
        }

        victim
            .living_entity
            .damage(damage, 34) // PlayerAttack
            .await;

        let mut knockback_strength = 1.0;
        match attack_type {
            AttackType::Knockback => knockback_strength += 1.0,
            AttackType::Sweeping => {
                combat::spawn_sweep_particle(attacker_entity, world, &pos).await;
            }
            _ => {}
        };

        if config.knockback {
            combat::handle_knockback(attacker_entity, victim, victim_entity, knockback_strength)
                .await;
        }

        if config.hurt_animation {
            let entity_id = VarInt(victim_entity.entity_id);
            world
                .broadcast_packet_all(&CHurtAnimation::new(&entity_id, attacker_entity.yaw.load()))
                .await;
        }

        if config.swing {}
    }

    pub async fn await_cancel(&self) {
        self.cancel_tasks.notified().await;
    }

    pub async fn tick(&self) {
        if self
            .client
            .closed
            .load(std::sync::atomic::Ordering::Relaxed)
        {
            return;
        }
        let now = Instant::now();
        self.last_attacked_ticks
            .fetch_add(1, std::sync::atomic::Ordering::Relaxed);

        self.living_entity.tick();

        if now.duration_since(self.last_keep_alive_time.load()) >= Duration::from_secs(15) {
            // We never got a response from our last keep alive we send
            if self
                .wait_for_keep_alive
                .load(std::sync::atomic::Ordering::Relaxed)
            {
                self.kick(TextComponent::text("Timeout")).await;
                return;
            }
            self.wait_for_keep_alive
                .store(true, std::sync::atomic::Ordering::Relaxed);
            self.last_keep_alive_time.store(now);
            let id = now.elapsed().as_millis() as i64;
            self.keep_alive_id
                .store(id, std::sync::atomic::Ordering::Relaxed);
            self.client.send_packet(&CKeepAlive::new(id)).await;
        }
    }

    pub fn get_attack_cooldown_progress(&self, base_time: f32) -> f32 {
        #[allow(clippy::cast_precision_loss)]
        let x = self
            .last_attacked_ticks
            .load(std::sync::atomic::Ordering::Acquire) as f32
            + base_time;
        // TODO attack speed attribute
        let attack_speed = 4.0;
        let progress_per_tick = 1.0 / attack_speed * 20.0;

        let progress = x / progress_per_tick;
        progress.clamp(0.0, 1.0)
    }

    pub const fn entity_id(&self) -> EntityId {
        self.living_entity.entity.entity_id
    }

    pub const fn world(&self) -> &Arc<World> {
        &self.living_entity.entity.world
    }

    /// Updates the current abilities the Player has
    pub async fn send_abilties_update(&self) {
        let mut b = 0i8;
        let abilities = &self.abilities.lock().await;

        if abilities.invulnerable {
            b |= 1;
        }
        if abilities.flying {
            b |= 2;
        }
        if abilities.allow_flying {
            b |= 4;
        }
        if abilities.creative {
            b |= 8;
        }
        self.client
            .send_packet(&CPlayerAbilities::new(
                b,
                abilities.fly_speed,
                abilities.walk_speed_fov,
            ))
            .await;
    }

    /// syncs the players permission level with the client
    pub async fn send_permission_lvl_update(&self) {
        self.client
            .send_packet(&CEntityStatus::new(
                self.entity_id(),
                24 + self.permission_lvl() as i8,
            ))
            .await;
    }

    /// sets the players permission level and syncs it with the client
    pub async fn set_permission_lvl(
        self: &Arc<Self>,
        lvl: PermissionLvl,
        command_dispatcher: &Arc<CommandDispatcher<'static>>,
    ) {
        {
            let mut level = self.permission_lvl.lock();
            *level = lvl;
        }

        self.send_permission_lvl_update().await;
        client_cmd_suggestions::send_c_commands_packet(self, command_dispatcher).await;
    }

    /// get the players permission level
    pub fn permission_lvl(&self) -> PermissionLvl {
        *self.permission_lvl.lock()
    }

    /// yaw and pitch in degrees
    pub async fn teleport(&self, position: Vector3<f64>, yaw: f32, pitch: f32) {
        // this is the ultra special magic code used to create the teleport id
        // This returns the old value
        let i = self
            .teleport_id_count
            .fetch_add(1, std::sync::atomic::Ordering::Relaxed);
        if i + 2 == i32::MAX {
            self.teleport_id_count
                .store(0, std::sync::atomic::Ordering::Relaxed);
        }
        let teleport_id = i + 1;
        self.living_entity
            .set_pos(position.x, position.y, position.z);
        let entity = &self.living_entity.entity;
        entity.set_rotation(yaw, pitch);
        *self.awaiting_teleport.lock().await = Some((teleport_id.into(), position));
        self.client
            .send_packet(&CSyncPlayerPosition::new(
                teleport_id.into(),
                position,
                Vector3::new(0.0, 0.0, 0.0),
                yaw,
                pitch,
                &[],
            ))
            .await;
    }

    pub fn block_interaction_range(&self) -> f64 {
        if self.gamemode.load() == GameMode::Creative {
            5.0
        } else {
            4.5
        }
    }

    pub fn can_interact_with_block_at(&self, pos: &WorldPosition, additional_range: f64) -> bool {
        let d = self.block_interaction_range() + additional_range;
        let box_pos = BoundingBox::from_block(pos);
        let entity_pos = self.living_entity.entity.pos.load();
        let standing_eye_height = self.living_entity.entity.standing_eye_height;
        box_pos.squared_magnitude(Vector3 {
            x: entity_pos.x,
            y: entity_pos.y + f64::from(standing_eye_height),
            z: entity_pos.z,
        }) < d * d
    }

    /// Kicks the Client with a reason depending on the connection state
    pub async fn kick<'a>(&self, reason: TextComponent<'a>) {
        if self
            .client
            .closed
            .load(std::sync::atomic::Ordering::Relaxed)
        {
            log::debug!(
                "Tried to kick id {} but connection is closed!",
                self.client.id
            );
            return;
        }

        self.client
            .try_send_packet(&CPlayDisconnect::new(&reason))
            .await
            .unwrap_or_else(|_| self.client.close());
        log::info!(
            "Kicked Player {} ({}) for {}",
            self.gameprofile.name,
            self.client.id,
            reason.to_pretty_console()
        );
        self.client.close();
    }

    pub async fn set_health(&self, health: f32, food: i32, food_saturation: f32) {
        self.living_entity.set_health(health).await;
        self.food.store(food, std::sync::atomic::Ordering::Relaxed);
        self.food_saturation.store(food_saturation);
        self.client
            .send_packet(&CSetHealth::new(health, food.into(), food_saturation))
            .await;
    }

    pub async fn kill(&self) {
        self.living_entity.kill().await;

        self.client
            .send_packet(&CCombatDeath::new(
                self.entity_id().into(),
                TextComponent::text("noob"),
            ))
            .await;
    }

    pub async fn set_gamemode(&self, gamemode: GameMode) {
        // We could send the same gamemode without problems. But why waste bandwidth ?
        assert_ne!(
            self.gamemode.load(),
            gamemode,
            "Setting the same gamemode as already is"
        );
        self.gamemode.store(gamemode);
        // The client is using the same method for setting abilities when receiving the CGameEvent ChangeGameMode packet.
        // So we can just update the abilities without sending them.
        {
            // use another scope so we instantly unlock abilities
            let mut abilities = self.abilities.lock().await;
            match gamemode {
                GameMode::Undefined | GameMode::Survival | GameMode::Adventure => {
                    abilities.flying = false;
                    abilities.allow_flying = false;
                    abilities.creative = false;
                    abilities.invulnerable = false;
                }
                GameMode::Creative => {
                    abilities.allow_flying = true;
                    abilities.creative = true;
                    abilities.invulnerable = true;
                }
                GameMode::Spectator => {
                    abilities.flying = true;
                    abilities.allow_flying = true;
                    abilities.creative = false;
                    abilities.invulnerable = true;
                }
            }
        }
        self.living_entity
            .entity
            .world
            .broadcast_packet_all(&CPlayerInfoUpdate::new(
                0x04,
                &[pumpkin_protocol::client::play::Player {
                    uuid: self.gameprofile.id,
                    actions: vec![PlayerAction::UpdateGameMode((gamemode as i32).into())],
                }],
            ))
            .await;
        #[allow(clippy::cast_precision_loss)]
        self.client
            .send_packet(&CGameEvent::new(
                GameEvent::ChangeGameMode,
                gamemode as i32 as f32,
            ))
            .await;
    }

    /// Send skin layers and used hand to all players
    pub async fn update_client_information(&self) {
        let config = self.config.lock().await;
        let world = self.world();
        world
            .broadcast_packet_all(&CSetEntityMetadata::new(
                self.entity_id().into(),
                Metadata::new(17, 0.into(), config.skin_parts),
            ))
            .await;
        world
            .broadcast_packet_all(&CSetEntityMetadata::new(
                self.entity_id().into(),
                Metadata::new(18, 0.into(), config.main_hand as u8),
            ))
            .await;
    }

    pub async fn send_system_message<'a>(&self, text: &TextComponent<'a>) {
        self.client
            .send_packet(&CSystemChatMessage::new(text, false))
            .await;
    }

    pub fn abort_chunks(&self, reason: &str) {
        let mut pending_chunks = self.pending_chunks.lock();
        pending_chunks.iter_mut().for_each(|(chunk, handles)| {
            handles.iter_mut().enumerate().for_each(|(count, handle)| {
                if !handle.aborted() {
                    log::debug!("Aborting chunk {:?} ({}) ({})", chunk, count, reason);
                    handle.abort();
                }
            });
        });
    }
}

impl Player {
    pub async fn process_packets(self: &Arc<Self>, server: &Arc<Server>) {
        let mut packets = self.client.client_packets_queue.lock().await;
        while let Some(mut packet) = packets.pop_back() {
            tokio::select! {
                () = self.await_cancel() => {
                    log::debug!("Canceling player packet processing");
                    return;
                },
                packet_result = self.handle_play_packet(server, &mut packet) => {
                    match packet_result {
                        Ok(()) => {}
                        Err(e) => {
                            if e.is_kick() {
                                if let Some(kick_reason) = e.client_kick_reason() {
                                    self.kick(TextComponent::text(&kick_reason)).await;
                                } else {
                                    self.kick(TextComponent::text(&format!(
                                        "Error while reading incoming packet {e}"
                                    )))
                                    .await;
                                }
                            }
                            e.log();
                        }
                    };
                }
            }
        }
    }

    pub async fn handle_play_packet(
        self: &Arc<Self>,
        server: &Arc<Server>,
        packet: &mut RawPacket,
    ) -> Result<(), Box<dyn PumpkinError>> {
        let bytebuf = &mut packet.bytebuf;
        match packet.id.0 {
            SConfirmTeleport::PACKET_ID => {
                self.handle_confirm_teleport(SConfirmTeleport::read(bytebuf)?)
                    .await;
            }
            SChatCommand::PACKET_ID => {
                self.handle_chat_command(server, SChatCommand::read(bytebuf)?)
                    .await;
            }
            SChatMessage::PACKET_ID => {
                self.handle_chat_message(SChatMessage::read(bytebuf)?).await;
            }
            SClientInformationPlay::PACKET_ID => {
                self.handle_client_information(SClientInformationPlay::read(bytebuf)?)
                    .await;
            }
            SClientCommand::PACKET_ID => {
                self.handle_client_status(SClientCommand::read(bytebuf)?)
                    .await;
            }
            SPlayerInput::PACKET_ID => {
                // TODO
            }
            SInteract::PACKET_ID => {
                self.handle_interact(SInteract::read(bytebuf)?).await;
            }
            SKeepAlive::PACKET_ID => {
                self.handle_keep_alive(SKeepAlive::read(bytebuf)?).await;
            }
            SClientTickEnd::PACKET_ID => {
                // TODO
            }
            SPlayerPosition::PACKET_ID => {
                self.handle_position(SPlayerPosition::read(bytebuf)?).await;
            }
            SPlayerPositionRotation::PACKET_ID => {
                self.handle_position_rotation(SPlayerPositionRotation::read(bytebuf)?)
                    .await;
            }
            SPlayerRotation::PACKET_ID => {
                self.handle_rotation(SPlayerRotation::read(bytebuf)?).await;
            }
            SSetPlayerGround::PACKET_ID => {
                self.handle_player_ground(&SSetPlayerGround::read(bytebuf)?);
            }
            SPlayerAbilities::PACKET_ID => {
                self.handle_player_abilities(SPlayerAbilities::read(bytebuf)?)
                    .await;
            }
            SPlayerAction::PACKET_ID => {
                self.handle_player_action(SPlayerAction::read(bytebuf)?)
                    .await;
            }
            SPlayerCommand::PACKET_ID => {
                self.handle_player_command(SPlayerCommand::read(bytebuf)?)
                    .await;
            }
            SPlayPingRequest::PACKET_ID => {
                self.handle_play_ping_request(SPlayPingRequest::read(bytebuf)?)
                    .await;
            }
            SClickContainer::PACKET_ID => {
                self.handle_click_container(server, SClickContainer::read(bytebuf)?)
                    .await?;
            }
            SSetHeldItem::PACKET_ID => {
                self.handle_set_held_item(SSetHeldItem::read(bytebuf)?)
                    .await;
            }
            SSetCreativeSlot::PACKET_ID => {
                self.handle_set_creative_slot(SSetCreativeSlot::read(bytebuf)?)
                    .await?;
            }
            SSwingArm::PACKET_ID => {
                self.handle_swing_arm(SSwingArm::read(bytebuf)?).await;
            }
            SUseItemOn::PACKET_ID => {
                self.handle_use_item_on(SUseItemOn::read(bytebuf)?).await?;
            }
            SUseItem::PACKET_ID => self.handle_use_item(&SUseItem::read(bytebuf)?),
            SCommandSuggestion::PACKET_ID => {
                self.handle_command_suggestion(SCommandSuggestion::read(bytebuf)?, server)
                    .await;
            }
            SPCookieResponse::PACKET_ID => {
                self.handle_cookie_response(SPCookieResponse::read(bytebuf)?);
            }
            _ => {
                log::warn!("Failed to handle player packet id {}", packet.id.0);
                // TODO: We give an error if all play packets are implemented
                //  return Err(Box::new(DeserializerError::UnknownPacket));
            }
        };
        Ok(())
    }
}

/// Represents a player's abilities and special powers.
///
/// This struct contains information about the player's current abilities, such as flight, invulnerability, and creative mode.
pub struct Abilities {
    /// Indicates whether the player is invulnerable to damage.
    pub invulnerable: bool,
    /// Indicates whether the player is currently flying.
    pub flying: bool,
    /// Indicates whether the player is allowed to fly (if enabled).
    pub allow_flying: bool,
    /// Indicates whether the player is in creative mode.
    pub creative: bool,
    /// The player's flying speed.
    pub fly_speed: f32,
    /// The field of view adjustment when the player is walking or sprinting.
    pub walk_speed_fov: f32,
}

impl Default for Abilities {
    fn default() -> Self {
        Self {
            invulnerable: false,
            flying: false,
            allow_flying: false,
            creative: false,
            fly_speed: 0.4,
            walk_speed_fov: 0.1,
        }
    }
}

/// Represents the player's dominant hand.
#[derive(Debug, FromPrimitive, Clone, Copy, PartialEq, Eq)]
#[repr(u8)]
pub enum Hand {
    /// Usually the player's off-hand.
    Left,
    /// Usually the player's primary hand.
    Right,
}

/// Represents the player's chat mode settings.
#[derive(Debug, FromPrimitive, Clone)]
pub enum ChatMode {
    /// Chat is enabled for the player.
    Enabled,
    /// The player should only see chat messages from commands
    CommandsOnly,
    /// All messages should be hidden
    Hidden,
<<<<<<< HEAD
=======
}

/// the player's permission level
#[derive(Debug, FromPrimitive, ToPrimitive, Clone, Copy)]
#[repr(i8)]
pub enum PermissionLvl {
    /// `normal`: Player can use basic commands.
    Zero = 0,
    /// `moderator`: Player can bypass spawn protection.
    One = 1,
    /// `gamemaster`: Player or executor can use more commands and player can use command blocks.
    Two = 2,
    /// `admin`: Player or executor can use commands related to multiplayer management.
    Three = 3,
    /// `owner`: Player or executor can use all of the commands, including commands related to server management.
    Four = 4,
>>>>>>> 3143f73b
}<|MERGE_RESOLUTION|>--- conflicted
+++ resolved
@@ -924,23 +924,4 @@
     CommandsOnly,
     /// All messages should be hidden
     Hidden,
-<<<<<<< HEAD
-=======
-}
-
-/// the player's permission level
-#[derive(Debug, FromPrimitive, ToPrimitive, Clone, Copy)]
-#[repr(i8)]
-pub enum PermissionLvl {
-    /// `normal`: Player can use basic commands.
-    Zero = 0,
-    /// `moderator`: Player can bypass spawn protection.
-    One = 1,
-    /// `gamemaster`: Player or executor can use more commands and player can use command blocks.
-    Two = 2,
-    /// `admin`: Player or executor can use commands related to multiplayer management.
-    Three = 3,
-    /// `owner`: Player or executor can use all of the commands, including commands related to server management.
-    Four = 4,
->>>>>>> 3143f73b
 }