use std::{
    cmp::min,
    collections::{HashMap, VecDeque},
    sync::{
        atomic::{AtomicBool, AtomicI32, AtomicI64, AtomicU32, AtomicU8},
        Arc,
    },
    time::{Duration, Instant},
};

use crossbeam::atomic::AtomicCell;
use itertools::Itertools;
use log::warn;
use num_derive::FromPrimitive;
use pumpkin_config::ADVANCED_CONFIG;
use pumpkin_core::{
    math::{boundingbox::BoundingBox, position::WorldPosition, vector2::Vector2, vector3::Vector3},
    text::TextComponent,
    GameMode,
};
use pumpkin_entity::{entity_type::EntityType, EntityId};
use pumpkin_inventory::{player::PlayerInventory, InventoryError};
use pumpkin_macros::sound;
use pumpkin_protocol::{
    bytebuf::packet_id::Packet,
    client::play::{
        CCombatDeath, CGameEvent, CHurtAnimation, CKeepAlive, CPlayDisconnect, CPlayerAbilities,
        CPlayerInfoUpdate, CRespawn, CSetContainerSlot, CSetHealth, CSpawnEntity,
        CSyncPlayerPosition, CSystemChatMessage, GameEvent, PlayerAction,
    },
    server::play::{
        SChatCommand, SChatMessage, SClientCommand, SClientInformationPlay, SClientTickEnd,
        SConfirmTeleport, SInteract, SPlayerAbilities, SPlayerAction, SPlayerCommand, SPlayerInput,
        SPlayerPosition, SPlayerPositionRotation, SPlayerRotation, SSetCreativeSlot, SSetHeldItem,
        SSetPlayerGround, SSwingArm, SUseItem, SUseItemOn, SCommandSuggestion,
    },
    RawPacket, ServerPacket, SoundCategory, VarInt,
};
use tokio::sync::{Mutex, Notify};
use tokio::task::JoinHandle;

use pumpkin_protocol::server::play::SKeepAlive;
use pumpkin_world::{
    cylindrical_chunk_iterator::Cylindrical,
    item::{item_registry::Item, ItemStack},
};

use super::Entity;
use crate::{
    client::{
        authentication::GameProfile,
        combat::{self, player_attack_sound, AttackType},
        Client, PlayerConfig,
    },
    server::Server,
    world::{player_chunker, World},
};
use crate::{error::PumpkinError, world::player_chunker::get_view_distance};

use super::living::LivingEntity;

pub struct ChunkHandleWrapper {
    handle: Option<JoinHandle<()>>,
    aborted: bool,
}

impl ChunkHandleWrapper {
    #[must_use]
    pub fn new(handle: JoinHandle<()>) -> Self {
        Self {
            handle: Some(handle),
            aborted: false,
        }
    }

    pub fn abort(&mut self) {
        self.aborted = true;
        if let Some(handle) = &self.handle {
            handle.abort();
        } else {
            log::error!("Trying to abort without a handle!");
        }
    }

    pub fn take_handle(&mut self) -> JoinHandle<()> {
        self.handle.take().unwrap()
    }

    #[must_use]
    pub fn aborted(&self) -> bool {
        self.aborted
    }
}

pub type PlayerPendingChunks =
    Arc<parking_lot::Mutex<HashMap<Vector2<i32>, VecDeque<ChunkHandleWrapper>>>>;

/// Represents a Minecraft player entity.
///
/// A `Player` is a special type of entity that represents a human player connected to the server.
pub struct Player {
    /// The underlying living entity object that represents the player.
    pub living_entity: LivingEntity,
    /// The player's game profile information, including their username and UUID.
    pub gameprofile: GameProfile,
    /// The client connection associated with the player.
    pub client: Arc<Client>,
    /// The player's configuration settings. Changes when the Player changes their settings.
    pub config: Mutex<PlayerConfig>,
    /// The player's current gamemode (e.g., Survival, Creative, Adventure).
    pub gamemode: AtomicCell<GameMode>,
    /// The player's hunger level.
    pub food: AtomicI32,
    /// The player's food saturation level.
    pub food_saturation: AtomicCell<f32>,
    /// The player's inventory, containing items and equipment.
    pub inventory: Mutex<PlayerInventory>,
    /// The ID of the currently open container (if any).
    pub open_container: AtomicCell<Option<u64>>,
    /// The item currently being held by the player.
    pub carried_item: AtomicCell<Option<ItemStack>>,

    /// send `send_abilties_update` when changed
    /// The player's abilities and special powers.
    ///
    /// This field represents the various abilities that the player possesses, such as flight, invulnerability, and other special effects.
    ///
    /// **Note:** When the `abilities` field is updated, the server should send a `send_abilities_update` packet to the client to notify them of the changes.
    pub abilities: Mutex<Abilities>,

    /// The current stage of the block the player is breaking.
    pub current_block_destroy_stage: AtomicU8,
    /// A counter for teleport IDs used to track pending teleports.
    pub teleport_id_count: AtomicI32,
    /// The pending teleport information, including the teleport ID and target location.
    pub awaiting_teleport: Mutex<Option<(VarInt, Vector3<f64>)>>,
    /// The coordinates of the chunk section the player is currently watching.
    pub watched_section: AtomicCell<Vector3<i32>>,
    /// Did we send a keep alive Packet and wait for the response?
    pub wait_for_keep_alive: AtomicBool,
    /// Whats the keep alive packet payload we send, The client should responde with the same id
    pub keep_alive_id: AtomicI64,
    /// Last time we send a keep alive
    pub last_keep_alive_time: AtomicCell<Instant>,
    /// Amount of ticks since last attack
    pub last_attacked_ticks: AtomicU32,

    //TODO: Is there a way to consolidate these two?
    //Need to lookup by chunk, but also would be need to contain all the stuff
    //In a PendingBatch struct. Is there a cheap way to map multiple keys to a single element?
    //
    /// Individual chunk tasks that this client is waiting for
    pub pending_chunks: PlayerPendingChunks,
    /// Chunk batches that this client is waiting for
    pub pending_chunk_batch: parking_lot::Mutex<HashMap<uuid::Uuid, JoinHandle<()>>>,

    /// Tell tasks to stop if we are closing
    cancel_tasks: Notify,
}

impl Player {
    pub async fn new(
        client: Arc<Client>,
        world: Arc<World>,
        entity_id: EntityId,
        gamemode: GameMode,
    ) -> Self {
        let gameprofile = client.gameprofile.lock().await.clone().map_or_else(
            || {
                log::error!("No gameprofile?. Impossible");
                GameProfile {
                    id: uuid::Uuid::new_v4(),
                    name: String::new(),
                    properties: vec![],
                    profile_actions: None,
                }
            },
            |profile| profile,
        );
        let config = client.config.lock().await.clone().unwrap_or_default();
        Self {
            living_entity: LivingEntity::new(Entity::new(
                entity_id,
                world,
                EntityType::Player,
                1.62,
            )),
            config: Mutex::new(config),
            gameprofile,
            client,
            awaiting_teleport: Mutex::new(None),
            // TODO: Load this from previous instance
            food: AtomicI32::new(20),
            food_saturation: AtomicCell::new(20.0),
            current_block_destroy_stage: AtomicU8::new(0),
            inventory: Mutex::new(PlayerInventory::new()),
            open_container: AtomicCell::new(None),
            carried_item: AtomicCell::new(None),
            teleport_id_count: AtomicI32::new(0),
            abilities: Mutex::new(Abilities::default()),
            gamemode: AtomicCell::new(gamemode),
            watched_section: AtomicCell::new(Vector3::new(0, 0, 0)),
            wait_for_keep_alive: AtomicBool::new(false),
            keep_alive_id: AtomicI64::new(0),
            last_keep_alive_time: AtomicCell::new(std::time::Instant::now()),
            last_attacked_ticks: AtomicU32::new(0),
            pending_chunks: Arc::new(parking_lot::Mutex::new(HashMap::new())),
            pending_chunk_batch: parking_lot::Mutex::new(HashMap::new()),
            cancel_tasks: Notify::new(),
        }
    }

    /// Removes the Player out of the current World
    #[allow(unused_variables)]
    pub async fn remove(&self) {
        let world = &self.living_entity.entity.world;
        // Abort pending chunks here too because we might clean up before chunk tasks are done
        self.abort_chunks("closed");

        self.cancel_tasks.notify_waiters();

        world.remove_player(self).await;

        let watched = self.watched_section.load();
        let view_distance = get_view_distance(self).await;
        let cylindrical = Cylindrical::new(Vector2::new(watched.x, watched.z), view_distance);

        // NOTE: This all must be synchronous to make sense! The chunks are handled asynhrously.
        // Non-async code is atomic to async code

        // Radial chunks are all of the chunks the player is theoretically viewing
        // Giving enough time, all of these chunks will be in memory
        let radial_chunks = cylindrical.all_chunks_within();

        log::debug!(
            "Removing player {} ({}), unwatching {} chunks",
            self.gameprofile.name,
            self.client.id,
            radial_chunks.len()
        );

        let (watched_chunks, to_await) = {
            let mut pending_chunks = self.pending_chunks.lock();

            // Don't try to clean chunks that dont exist yet
            // If they are still pending, we never sent the client the chunk,
            // And the watcher value is not set
            //
            // The chunk may or may not be in the cache at this point
            let watched_chunks = radial_chunks
                .iter()
                .filter(|chunk| !pending_chunks.contains_key(chunk))
                .copied()
                .collect::<Vec<_>>();

            // Mark all pending chunks to be cancelled
            // Cant use abort chunk because we use the lock for more
            pending_chunks.iter_mut().for_each(|(chunk, handles)| {
                handles.iter_mut().enumerate().for_each(|(count, handle)| {
                    if !handle.aborted() {
                        log::debug!("Aborting chunk {:?} ({}) (disconnect)", chunk, count);
                        handle.abort();
                    }
                });
            });

            let to_await = pending_chunks
                .iter_mut()
                .map(|(chunk, pending)| {
                    (
                        *chunk,
                        pending
                            .iter_mut()
                            .map(ChunkHandleWrapper::take_handle)
                            .collect_vec(),
                    )
                })
                .collect_vec();

            // Return chunks to stop watching and what to wait for
            (watched_chunks, to_await)
        };

        // Wait for individual chunks to finish after we cancel them
        for (chunk, awaitables) in to_await {
            for (count, handle) in awaitables.into_iter().enumerate() {
                #[cfg(debug_assertions)]
                log::debug!("Waiting for chunk {:?} ({})", chunk, count);
                let _ = handle.await;
            }
        }

        // Allow the batch jobs to properly cull stragglers before we do our clean up
        log::debug!("Collecting chunk batches...");
        let batches = {
            let mut chunk_batches = self.pending_chunk_batch.lock();
            let keys = chunk_batches.keys().copied().collect_vec();
            let handles = keys
                .iter()
                .filter_map(|batch_id| {
                    #[cfg(debug_assertions)]
                    log::debug!("Batch id: {}", batch_id);
                    chunk_batches.remove(batch_id)
                })
                .collect_vec();
            assert!(chunk_batches.is_empty());
            handles
        };

        log::debug!("Awaiting chunk batches ({})...", batches.len());

        for (count, batch) in batches.into_iter().enumerate() {
            #[cfg(debug_assertions)]
            log::debug!("Awaiting batch {}", count);
            let _ = batch.await;
            #[cfg(debug_assertions)]
            log::debug!("Done awaiting batch {}", count);
        }
        log::debug!("Done waiting for chunk batches");

        // Decrement value of watched chunks
        let chunks_to_clean = world.mark_chunks_as_not_watched(&watched_chunks);

        // Remove chunks with no watchers from the cache
        world.clean_chunks(&chunks_to_clean);

        // Remove left over entries from all possiblily loaded chunks
        world.clean_memory(&radial_chunks);

        log::debug!(
            "Removed player id {} ({}) ({} chunks remain cached)",
            self.gameprofile.name,
            self.client.id,
            self.living_entity.entity.world.get_cached_chunk_len()
        );

        //self.living_entity.entity.world.level.list_cached();
    }

    pub async fn attack(&self, victim: &Arc<Self>) {
        let world = &self.living_entity.entity.world;
        let victim_entity = &victim.living_entity.entity;
        let attacker_entity = &self.living_entity.entity;
        let config = &ADVANCED_CONFIG.pvp;

        let pos = victim_entity.pos.load();

        let attack_cooldown_progress = self.get_attack_cooldown_progress(0.5);
        self.last_attacked_ticks
            .store(0, std::sync::atomic::Ordering::Relaxed);

        // TODO: attack damage attribute and deal damage
        let mut damage = 1.0;
        if (config.protect_creative && victim.gamemode.load() == GameMode::Creative)
            || !victim.living_entity.check_damage(damage)
        {
            world
                .play_sound(
                    sound!("minecraft:entity.player.attack.nodamage"),
                    SoundCategory::Players,
                    &pos,
                )
                .await;
            return;
        }

        world
            .play_sound(
                sound!("minecraft:entity.player.hurt"),
                SoundCategory::Players,
                &pos,
            )
            .await;

        let attack_type = AttackType::new(self, attack_cooldown_progress).await;

        player_attack_sound(&pos, world, attack_type).await;

        if matches!(attack_type, AttackType::Critical) {
            damage *= 1.5;
        }

        victim.living_entity.damage(damage).await;

        let mut knockback_strength = 1.0;
        match attack_type {
            AttackType::Knockback => knockback_strength += 1.0,
            AttackType::Sweeping => {
                combat::spawn_sweep_particle(attacker_entity, world, &pos).await;
            }
            _ => {}
        };

        if config.knockback {
            combat::handle_knockback(attacker_entity, victim, victim_entity, knockback_strength)
                .await;
        }

        if config.hurt_animation {
            let entity_id = VarInt(victim_entity.entity_id);
            world
                .broadcast_packet_all(&CHurtAnimation::new(&entity_id, attacker_entity.yaw.load()))
                .await;
        }

        if config.swing {}
    }

    pub async fn await_cancel(&self) {
        self.cancel_tasks.notified().await;
    }

    pub async fn tick(&self) {
        if self
            .client
            .closed
            .load(std::sync::atomic::Ordering::Relaxed)
        {
            return;
        }
        let now = Instant::now();
        self.last_attacked_ticks
            .fetch_add(1, std::sync::atomic::Ordering::Relaxed);

        self.living_entity.tick();

        if now.duration_since(self.last_keep_alive_time.load()) >= Duration::from_secs(15) {
            // We never got a response from our last keep alive we send
            if self
                .wait_for_keep_alive
                .load(std::sync::atomic::Ordering::Relaxed)
            {
                self.kick(TextComponent::text("Timeout")).await;
                return;
            }
            self.wait_for_keep_alive
                .store(true, std::sync::atomic::Ordering::Relaxed);
            self.last_keep_alive_time.store(now);
            let id = now.elapsed().as_millis() as i64;
            self.keep_alive_id
                .store(id, std::sync::atomic::Ordering::Relaxed);
            self.client.send_packet(&CKeepAlive::new(id)).await;
        }
    }

    pub fn get_attack_cooldown_progress(&self, base_time: f32) -> f32 {
        #[allow(clippy::cast_precision_loss)]
        let x = self
            .last_attacked_ticks
            .load(std::sync::atomic::Ordering::Acquire) as f32
            + base_time;
        // TODO attack speed attribute
        let attack_speed = 4.0;
        let progress_per_tick = 1.0 / attack_speed * 20.0;

        let progress = x / progress_per_tick;
        progress.clamp(0.0, 1.0)
    }

    pub const fn entity_id(&self) -> EntityId {
        self.living_entity.entity.entity_id
    }

    /// Updates the current abilities the Player has
    pub async fn send_abilties_update(&self) {
        let mut b = 0i8;
        let abilities = &self.abilities.lock().await;

        if abilities.invulnerable {
            b |= 1;
        }
        if abilities.flying {
            b |= 2;
        }
        if abilities.allow_flying {
            b |= 4;
        }
        if abilities.creative {
            b |= 8;
        }
        self.client
            .send_packet(&CPlayerAbilities::new(
                b,
                abilities.fly_speed,
                abilities.walk_speed_fov,
            ))
            .await;
    }

    pub async fn respawn(self: &Arc<Self>, alive: bool) {
        let last_pos = self.living_entity.last_pos.load();
        let death_location = WorldPosition(Vector3::new(
            last_pos.x.round() as i32,
            last_pos.y.round() as i32,
            last_pos.z.round() as i32,
        ));

        let data_kept = u8::from(alive);

        self.client
            .send_packet(&CRespawn::new(
                0.into(),
                "minecraft:overworld",
                0, // seed
                self.gamemode.load() as u8,
                self.gamemode.load() as i8,
                false,
                false,
                Some(("minecraft:overworld", death_location)),
                0.into(),
                0.into(),
                data_kept,
            ))
            .await;

        log::debug!("Sending player abilities to {}", self.gameprofile.name);
        self.send_abilties_update().await;

        let world = &self.living_entity.entity.world;

        // teleport
        let mut position = Vector3::new(10.0, 120.0, 10.0);
        let yaw = 10.0;
        let pitch = 10.0;

        let top = world
            .get_top_block(Vector2::new(position.x as i32, position.z as i32))
            .await;
        position.y = f64::from(top + 1);

        log::debug!("Sending player teleport to {}", self.gameprofile.name);
        self.teleport(position, yaw, pitch).await;

        self.living_entity.last_pos.store(position);

        // TODO: difficulty, exp bar, status effect

        let world = &self.living_entity.entity.world;
        world
            .worldborder
            .lock()
            .await
            .init_client(&self.client)
            .await;

        // TODO: world spawn (compass stuff)

        self.client
            .send_packet(&CGameEvent::new(GameEvent::StartWaitingChunks, 0.0))
            .await;

        let entity = &self.living_entity.entity;
        world
            .broadcast_packet_except(
                &[self.gameprofile.id],
                // TODO: add velo
                &CSpawnEntity::new(
                    entity.entity_id.into(),
                    self.gameprofile.id,
                    (EntityType::Player as i32).into(),
                    position.x,
                    position.y,
                    position.z,
                    pitch,
                    yaw,
                    yaw,
                    0.into(),
                    0.0,
                    0.0,
                    0.0,
                ),
            )
            .await;

        player_chunker::player_join(world, self.clone()).await;

        // update commands

        self.set_health(20.0, 20, 20.0).await;
    }

    /// yaw and pitch in degrees
    pub async fn teleport(&self, position: Vector3<f64>, yaw: f32, pitch: f32) {
        // this is the ultra special magic code used to create the teleport id
        // This returns the old value
        let i = self
            .teleport_id_count
            .fetch_add(1, std::sync::atomic::Ordering::Relaxed);
        if i + 2 == i32::MAX {
            self.teleport_id_count
                .store(0, std::sync::atomic::Ordering::Relaxed);
        }
        let teleport_id = i + 1;
        self.living_entity
            .set_pos(position.x, position.y, position.z);
        let entity = &self.living_entity.entity;
        entity.set_rotation(yaw, pitch);
        *self.awaiting_teleport.lock().await = Some((teleport_id.into(), position));
        self.client
            .send_packet(&CSyncPlayerPosition::new(
                teleport_id.into(),
                position,
                Vector3::new(0.0, 0.0, 0.0),
                yaw,
                pitch,
                &[],
            ))
            .await;
    }

    pub fn block_interaction_range(&self) -> f64 {
        if self.gamemode.load() == GameMode::Creative {
            5.0
        } else {
            4.5
        }
    }

    pub fn can_interact_with_block_at(&self, pos: &WorldPosition, additional_range: f64) -> bool {
        let d = self.block_interaction_range() + additional_range;
        let box_pos = BoundingBox::from_block(pos);
        let entity_pos = self.living_entity.entity.pos.load();
        let standing_eye_height = self.living_entity.entity.standing_eye_height;
        box_pos.squared_magnitude(Vector3 {
            x: entity_pos.x,
            y: entity_pos.y + f64::from(standing_eye_height),
            z: entity_pos.z,
        }) < d * d
    }

    /// Kicks the Client with a reason depending on the connection state
    pub async fn kick<'a>(&self, reason: TextComponent<'a>) {
        if self
            .client
            .closed
            .load(std::sync::atomic::Ordering::Relaxed)
        {
            log::debug!(
                "Tried to kick id {} but connection is closed!",
                self.client.id
            );
            return;
        }

        self.client
            .try_send_packet(&CPlayDisconnect::new(&reason))
            .await
            .unwrap_or_else(|_| self.client.close());
        log::info!(
            "Kicked Player {} ({}) for {}",
            self.gameprofile.name,
            self.client.id,
            reason.to_pretty_console()
        );
        self.client.close();
    }

    pub async fn set_health(&self, health: f32, food: i32, food_saturation: f32) {
        self.living_entity.set_health(health).await;
        self.food.store(food, std::sync::atomic::Ordering::Relaxed);
        self.food_saturation.store(food_saturation);
        self.client
            .send_packet(&CSetHealth::new(health, food.into(), food_saturation))
            .await;
    }

    pub async fn kill(&self) {
        self.living_entity.kill().await;

        self.client
            .send_packet(&CCombatDeath::new(
                self.entity_id().into(),
                TextComponent::text("noob"),
            ))
            .await;
    }

    pub async fn set_gamemode(&self, gamemode: GameMode) {
        // We could send the same gamemode without problems. But why waste bandwidth ?
        let current_gamemode = self.gamemode.load();
        assert!(
            current_gamemode != gamemode,
            "Setting the same gamemode as already is"
        );
        self.gamemode.store(gamemode);
        self.abilities.lock().await.flying = false;
        // So a little story time. I actually made an abilties_from_gamemode function. I looked at vanilla and they always send the abilties from the gamemode. But the funny thing actually is. That the client
        // does actually use the same method and set the abilties when receiving the CGameEvent gamemode packet. Just Mojang nonsense
        self.living_entity
            .entity
            .world
            .broadcast_packet_all(&CPlayerInfoUpdate::new(
                0x04,
                &[pumpkin_protocol::client::play::Player {
                    uuid: self.gameprofile.id,
                    actions: vec![PlayerAction::UpdateGameMode((gamemode as i32).into())],
                }],
            ))
            .await;
        #[allow(clippy::cast_precision_loss)]
        self.client
            .send_packet(&CGameEvent::new(
                GameEvent::ChangeGameMode,
                gamemode as i32 as f32,
            ))
            .await;
    }

    pub async fn send_system_message<'a>(&self, text: &TextComponent<'a>) {
        self.client
            .send_packet(&CSystemChatMessage::new(text, false))
            .await;
    }

    pub fn abort_chunks(&self, reason: &str) {
        let mut pending_chunks = self.pending_chunks.lock();
        pending_chunks.iter_mut().for_each(|(chunk, handles)| {
            handles.iter_mut().enumerate().for_each(|(count, handle)| {
                if !handle.aborted() {
                    log::debug!("Aborting chunk {:?} ({}) ({})", chunk, count, reason);
                    handle.abort();
                }
            });
        });
    }
}

impl Player {
    pub async fn process_packets(self: &Arc<Self>, server: &Arc<Server>) {
        let mut packets = self.client.client_packets_queue.lock().await;
        while let Some(mut packet) = packets.pop_back() {
            #[cfg(debug_assertions)]
            let inst = std::time::Instant::now();
            tokio::select! {
                () = self.await_cancel() => {
                    log::debug!("Canceling player packet processing");
                    return;
                },
                packet_result = self.handle_play_packet(server, &mut packet) => {
                    #[cfg(debug_assertions)]
                    log::debug!("Handled play packet in {:?}", inst.elapsed());
                    match packet_result {
                        Ok(()) => {}
                        Err(e) => {
                            if e.is_kick() {
                                if let Some(kick_reason) = e.client_kick_reason() {
                                    self.kick(TextComponent::text(&kick_reason)).await;
                                } else {
                                    self.kick(TextComponent::text(&format!(
                                        "Error while reading incoming packet {e}"
                                    )))
                                    .await;
                                }
                            }
                            e.log();
                        }
                    };
                }
            }
        }
    }

    pub async fn handle_play_packet(
        self: &Arc<Self>,
        server: &Arc<Server>,
        packet: &mut RawPacket,
    ) -> Result<(), Box<dyn PumpkinError>> {
        let bytebuf = &mut packet.bytebuf;
        match packet.id.0 {
            SConfirmTeleport::PACKET_ID => {
                self.handle_confirm_teleport(SConfirmTeleport::read(bytebuf)?)
                    .await;
            }
            SChatCommand::PACKET_ID => {
                self.handle_chat_command(server, SChatCommand::read(bytebuf)?)
                    .await;
            }
            SChatMessage::PACKET_ID => {
                self.handle_chat_message(SChatMessage::read(bytebuf)?).await;
            }
            SClientInformationPlay::PACKET_ID => {
                self.handle_client_information(SClientInformationPlay::read(bytebuf)?)
                    .await;
            }
            SClientCommand::PACKET_ID => {
                self.handle_client_status(SClientCommand::read(bytebuf)?)
                    .await;
            }
            SPlayerInput::PACKET_ID => {
                // TODO
            }
            SInteract::PACKET_ID => {
                self.handle_interact(SInteract::read(bytebuf)?).await;
            }
            SKeepAlive::PACKET_ID => {
                self.handle_keep_alive(SKeepAlive::read(bytebuf)?).await;
            }
            SClientTickEnd::PACKET_ID => {
                // TODO
            }
            SPlayerPosition::PACKET_ID => {
                self.handle_position(SPlayerPosition::read(bytebuf)?).await;
            }
            SPlayerPositionRotation::PACKET_ID => {
                self.handle_position_rotation(SPlayerPositionRotation::read(bytebuf)?)
                    .await;
            }
            SPlayerRotation::PACKET_ID => {
                self.handle_rotation(SPlayerRotation::read(bytebuf)?).await;
            }
            SSetPlayerGround::PACKET_ID => {
                self.handle_player_ground(&SSetPlayerGround::read(bytebuf)?);
            }
            SPlayerAbilities::PACKET_ID => {
                self.handle_player_abilities(SPlayerAbilities::read(bytebuf)?)
                    .await;
            }
            SPlayerAction::PACKET_ID => {
                self.handle_player_action(SPlayerAction::read(bytebuf)?)
                    .await;
            }
            SPlayerCommand::PACKET_ID => {
                self.handle_player_command(SPlayerCommand::read(bytebuf)?)
                    .await;
            }
            SSetHeldItem::PACKET_ID => {
                self.handle_set_held_item(SSetHeldItem::read(bytebuf)?)
                    .await;
            }
            SSetCreativeSlot::PACKET_ID => {
                self.handle_set_creative_slot(SSetCreativeSlot::read(bytebuf)?)
                    .await?;
            }
            SSwingArm::PACKET_ID => {
                self.handle_swing_arm(SSwingArm::read(bytebuf)?).await;
            }
            SUseItemOn::PACKET_ID => {
                self.handle_use_item_on(SUseItemOn::read(bytebuf)?).await;
            }
            SUseItem::PACKET_ID => self.handle_use_item(&SUseItem::read(bytebuf)?),
            SCommandSuggestion::PACKET_ID => self.handle_command_suggestion(SCommandSuggestion::read(bytebuf)?).await,
            _ => {
                log::warn!("Failed to handle player packet id {}", packet.id.0);
                // TODO: We give an error if all play packets are implemented
                //  return Err(Box::new(DeserializerError::UnknownPacket));
            }
        };
        Ok(())
    }

    /// Syncs inventory slot with client.
    pub async fn send_inventory_slot_update(
        &self,
        inventory: &mut PlayerInventory,
        slot_index: usize,
    ) -> Result<(), InventoryError> {
        let slot = (&*inventory.get_slot(slot_index)?).into();

        // Returns previous value
        let i = inventory
            .state_id
            .fetch_add(1, std::sync::atomic::Ordering::Relaxed);
        let packet = CSetContainerSlot::new(
            PlayerInventory::CONTAINER_ID,
            (i + 1) as i32,
            slot_index,
            &slot,
        );
        self.client.send_packet(&packet).await;

        Ok(())
    }

    /// Add items to inventory if there's space, else drop them to the ground.
    ///
    /// This method automatically syncs changes with the client.
    pub async fn give_items(&self, item: &Item, count: u32) {
        let mut remaining_items: u32 = count;
        let max_stack_size = item.max_stack as u8;

        let mut inventory = self.inventory.lock().await;

        // try filling existing ItemStacks first
        for slot_index in (36..45).chain(9..36) {
            let Some(stack) = inventory.get_slot(slot_index).unwrap() else {
                continue;
            };

            if stack.item_id != item.id {
                continue;
            }

            if stack.item_count < max_stack_size {
                let space = max_stack_size - stack.item_count;
                let deposit_amount = min(remaining_items, space.into());

                stack.item_count += deposit_amount as u8;
                remaining_items -= deposit_amount;

                self.send_inventory_slot_update(&mut inventory, slot_index)
                    .await
                    .unwrap();

                if remaining_items == 0 {
                    return;
                }
            }
        }

        // then try filling empty slots
        for slot_index in (36..45).chain(9..36) {
            let slot = inventory.get_slot(slot_index).unwrap();

            if slot.is_some() {
                continue;
            }

            let deposit_amount = min(remaining_items, max_stack_size.into());

            *slot = Some(ItemStack::new(deposit_amount as u8, item.id));
            remaining_items -= deposit_amount;

            self.send_inventory_slot_update(&mut inventory, slot_index)
                .await
                .unwrap();

            if remaining_items == 0 {
                return;
            }
        }

<<<<<<< HEAD
        warn!("{remaining_items} items ({}) were discarded because dropping them to the ground is not implemented", item.name);
=======
        log::warn!("{remaining_items} items ({}) were discarded because dropping them to the ground is not implemented", item.name);
>>>>>>> 16dabf18
    }
}

/// Represents a player's abilities and special powers.
///
/// This struct contains information about the player's current abilities, such as flight, invulnerability, and creative mode.
pub struct Abilities {
    /// Indicates whether the player is invulnerable to damage.
    pub invulnerable: bool,
    /// Indicates whether the player is currently flying.
    pub flying: bool,
    /// Indicates whether the player is allowed to fly (if enabled).
    pub allow_flying: bool,
    /// Indicates whether the player is in creative mode.
    pub creative: bool,
    /// The player's flying speed.
    pub fly_speed: f32,
    /// The field of view adjustment when the player is walking or sprinting.
    pub walk_speed_fov: f32,
}

impl Default for Abilities {
    fn default() -> Self {
        Self {
            invulnerable: false,
            flying: false,
            allow_flying: false,
            creative: false,
            fly_speed: 0.4,
            walk_speed_fov: 0.1,
        }
    }
}

/// Represents the player's dominant hand.
#[derive(FromPrimitive, Clone)]
pub enum Hand {
    /// The player's primary hand (usually the right hand).
    Main,
    /// The player's off-hand (usually the left hand).
    Off,
}

/// Represents the player's chat mode settings.
#[derive(FromPrimitive, Clone)]
pub enum ChatMode {
    /// Chat is enabled for the player.
    Enabled,
    /// The player should only see chat messages from commands
    CommandsOnly,
    /// All messages should be hidden
    Hidden,
}<|MERGE_RESOLUTION|>--- conflicted
+++ resolved
@@ -928,12 +928,8 @@
                 return;
             }
         }
-
-<<<<<<< HEAD
-        warn!("{remaining_items} items ({}) were discarded because dropping them to the ground is not implemented", item.name);
-=======
+      
         log::warn!("{remaining_items} items ({}) were discarded because dropping them to the ground is not implemented", item.name);
->>>>>>> 16dabf18
     }
 }
 
