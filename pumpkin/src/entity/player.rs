--- conflicted
+++ resolved
@@ -678,11 +678,6 @@
                     return;
                 },
                 packet_result = self.handle_play_packet(server, &mut packet) => {
-<<<<<<< HEAD
-=======
-                    #[cfg(debug_assertions)]
-                    log::trace!("Handled play packet in {:?}", inst.elapsed());
->>>>>>> 5efa8810
                     match packet_result {
                         Ok(()) => {}
                         Err(e) => {
