--- conflicted
+++ resolved
@@ -23,12 +23,10 @@
 use pumpkin_entity::{entity_type::EntityType, EntityId};
 use pumpkin_inventory::player::PlayerInventory;
 use pumpkin_macros::sound;
-<<<<<<< HEAD
-=======
+use pumpkin_protocol::client::play::CUpdateTime;
 use pumpkin_protocol::server::play::{
     SCloseContainer, SCookieResponse as SPCookieResponse, SPlayPingRequest,
 };
->>>>>>> ff6f9ca2
 use pumpkin_protocol::{
     bytebuf::packet_id::Packet,
     client::play::{
@@ -43,10 +41,6 @@
         SSetCreativeSlot, SSetHeldItem, SSetPlayerGround, SSwingArm, SUseItem, SUseItemOn,
     },
     RawPacket, ServerPacket, SoundCategory, VarInt,
-};
-use pumpkin_protocol::{
-    client::play::CUpdateTime,
-    server::play::{SCookieResponse as SPCookieResponse, SPlayPingRequest},
 };
 use pumpkin_protocol::{
     client::play::{CSetEntityMetadata, Metadata},
