--- conflicted
+++ resolved
@@ -9,12 +9,8 @@
 
 use serde::{Deserialize, Serialize};
 
-<<<<<<< HEAD
-#[derive(PartialEq, Serialize, Deserialize)]
+#[derive(PartialEq, Serialize, Deserialize, Clone)]
 #[cfg_attr(feature = "schemars", derive(JsonSchema))]
-=======
-#[derive(PartialEq, Serialize, Deserialize, Clone)]
->>>>>>> d833582c
 pub enum Difficulty {
     Peaceful,
     Easy,
