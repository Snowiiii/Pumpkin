package de.snowii.extractor.extractors

import com.google.gson.JsonArray
import com.google.gson.JsonElement
import com.google.gson.JsonObject
import de.snowii.extractor.Extractor
import net.minecraft.block.Block
import net.minecraft.registry.Registries
import net.minecraft.server.MinecraftServer
import net.minecraft.util.math.BlockPos
import net.minecraft.util.math.Box
import net.minecraft.world.EmptyBlockView
import java.util.*

class Blocks : Extractor.Extractor {
    override fun fileName(): String {
        return "blocks.json"
    }

    override fun extract(server: MinecraftServer): JsonElement {
        val blocksJson = JsonArray()
<<<<<<< HEAD
=======

        val shapes: LinkedHashMap<Box, Int> = LinkedHashMap()
>>>>>>> f29cfbc6

        for (block in Registries.BLOCK) {
            val blockJson = JsonObject()
            blockJson.addProperty("id", Registries.BLOCK.getRawId(block))
            blockJson.addProperty("name", Registries.BLOCK.getId(block).path)
            blockJson.addProperty("translation_key", block.translationKey)
            blockJson.addProperty("hardness", block.hardness)
            blockJson.addProperty("item_id", Registries.ITEM.getRawId(block.asItem()))

            val propsJson = JsonArray()
            for (prop in block.stateManager.properties) {
                val propJson = JsonObject()

                propJson.addProperty("name", prop.name)

                val valuesJson = JsonArray()
                for (value in prop.values) {
                    valuesJson.add(value.toString().lowercase())
                }
                propJson.add("values", valuesJson)

                propsJson.add(propJson)
            }
            blockJson.add("properties", propsJson)
            blockJson.addProperty("default_state_id", Block.getRawIdFromState(block.defaultState))

<<<<<<< HEAD
            val minStateId = block.stateManager.states.minOf { Block.getRawIdFromState(it) }
            val maxStateId = block.stateManager.states.maxOf { Block.getRawIdFromState(it) }
            blockJson.addProperty("first_state_id", minStateId)
            blockJson.addProperty("last_state_id", maxStateId)
=======
            val statesJson = JsonArray()
            for (state in block.stateManager.states) {
                val stateJson = JsonObject()
                stateJson.addProperty("id", Block.getRawIdFromState(state))
                stateJson.addProperty("air", state.isAir)
                stateJson.addProperty("luminance", state.luminance)
                stateJson.addProperty("burnable", state.isBurnable)
                if (state.isOpaque) {
                    stateJson.addProperty("opacity", state.opacity)
                }
                stateJson.addProperty("sided_transparency", state.hasSidedTransparency())
                stateJson.addProperty("replaceable", state.isReplaceable)

                if (block.defaultState == state) {
                    blockJson.addProperty("default_state_id", Block.getRawIdFromState(state))
                }

                val collisionShapeIdxsJson = JsonArray()
                for (box in state.getCollisionShape(EmptyBlockView.INSTANCE, BlockPos.ORIGIN).boundingBoxes) {
                    val idx = shapes.putIfAbsent(box, shapes.size)
                    collisionShapeIdxsJson.add(Objects.requireNonNullElseGet(idx) { shapes.size - 1 })
                }

                stateJson.add("collision_shapes", collisionShapeIdxsJson)

                for (blockEntity in Registries.BLOCK_ENTITY_TYPE) {
                    if (blockEntity.supports(state)) {
                        stateJson.addProperty("block_entity_type", Registries.BLOCK_ENTITY_TYPE.getRawId(blockEntity))
                    }
                }

                statesJson.add(stateJson)
            }
            blockJson.add("states", statesJson)
>>>>>>> f29cfbc6

            blocksJson.add(blockJson)
        }

<<<<<<< HEAD
        return blocksJson
=======
        val blockEntitiesJson = JsonArray()
        for (blockEntity in Registries.BLOCK_ENTITY_TYPE) {
            blockEntitiesJson.add(Registries.BLOCK_ENTITY_TYPE.getId(blockEntity)!!.path)
        }

        val shapesJson = JsonArray()
        for (shape in shapes.keys) {
            val shapeJson = JsonObject()
            val min = JsonArray()
            min.add(shape.minX)
            min.add(shape.minY)
            min.add(shape.minZ)
            val max = JsonArray()
            max.add(shape.maxX)
            max.add(shape.maxY)
            max.add(shape.maxZ)
            shapeJson.add("min", min)
            shapeJson.add("max", max)
            shapesJson.add(shapeJson)
        }

        topLevelJson.add("block_entity_types", blockEntitiesJson)
        topLevelJson.add("shapes", shapesJson)
        topLevelJson.add("blocks", blocksJson)

        return topLevelJson
>>>>>>> f29cfbc6
    }
}<|MERGE_RESOLUTION|>--- conflicted
+++ resolved
@@ -19,11 +19,6 @@
 
     override fun extract(server: MinecraftServer): JsonElement {
         val blocksJson = JsonArray()
-<<<<<<< HEAD
-=======
-
-        val shapes: LinkedHashMap<Box, Int> = LinkedHashMap()
->>>>>>> f29cfbc6
 
         for (block in Registries.BLOCK) {
             val blockJson = JsonObject()
@@ -50,80 +45,14 @@
             blockJson.add("properties", propsJson)
             blockJson.addProperty("default_state_id", Block.getRawIdFromState(block.defaultState))
 
-<<<<<<< HEAD
             val minStateId = block.stateManager.states.minOf { Block.getRawIdFromState(it) }
             val maxStateId = block.stateManager.states.maxOf { Block.getRawIdFromState(it) }
             blockJson.addProperty("first_state_id", minStateId)
             blockJson.addProperty("last_state_id", maxStateId)
-=======
-            val statesJson = JsonArray()
-            for (state in block.stateManager.states) {
-                val stateJson = JsonObject()
-                stateJson.addProperty("id", Block.getRawIdFromState(state))
-                stateJson.addProperty("air", state.isAir)
-                stateJson.addProperty("luminance", state.luminance)
-                stateJson.addProperty("burnable", state.isBurnable)
-                if (state.isOpaque) {
-                    stateJson.addProperty("opacity", state.opacity)
-                }
-                stateJson.addProperty("sided_transparency", state.hasSidedTransparency())
-                stateJson.addProperty("replaceable", state.isReplaceable)
-
-                if (block.defaultState == state) {
-                    blockJson.addProperty("default_state_id", Block.getRawIdFromState(state))
-                }
-
-                val collisionShapeIdxsJson = JsonArray()
-                for (box in state.getCollisionShape(EmptyBlockView.INSTANCE, BlockPos.ORIGIN).boundingBoxes) {
-                    val idx = shapes.putIfAbsent(box, shapes.size)
-                    collisionShapeIdxsJson.add(Objects.requireNonNullElseGet(idx) { shapes.size - 1 })
-                }
-
-                stateJson.add("collision_shapes", collisionShapeIdxsJson)
-
-                for (blockEntity in Registries.BLOCK_ENTITY_TYPE) {
-                    if (blockEntity.supports(state)) {
-                        stateJson.addProperty("block_entity_type", Registries.BLOCK_ENTITY_TYPE.getRawId(blockEntity))
-                    }
-                }
-
-                statesJson.add(stateJson)
-            }
-            blockJson.add("states", statesJson)
->>>>>>> f29cfbc6
 
             blocksJson.add(blockJson)
         }
 
-<<<<<<< HEAD
         return blocksJson
-=======
-        val blockEntitiesJson = JsonArray()
-        for (blockEntity in Registries.BLOCK_ENTITY_TYPE) {
-            blockEntitiesJson.add(Registries.BLOCK_ENTITY_TYPE.getId(blockEntity)!!.path)
-        }
-
-        val shapesJson = JsonArray()
-        for (shape in shapes.keys) {
-            val shapeJson = JsonObject()
-            val min = JsonArray()
-            min.add(shape.minX)
-            min.add(shape.minY)
-            min.add(shape.minZ)
-            val max = JsonArray()
-            max.add(shape.maxX)
-            max.add(shape.maxY)
-            max.add(shape.maxZ)
-            shapeJson.add("min", min)
-            shapeJson.add("max", max)
-            shapesJson.add(shapeJson)
-        }
-
-        topLevelJson.add("block_entity_types", blockEntitiesJson)
-        topLevelJson.add("shapes", shapesJson)
-        topLevelJson.add("blocks", blocksJson)
-
-        return topLevelJson
->>>>>>> f29cfbc6
     }
 }