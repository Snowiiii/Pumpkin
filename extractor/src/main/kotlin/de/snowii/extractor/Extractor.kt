package de.snowii.extractor

import com.google.gson.Gson
import com.google.gson.GsonBuilder
import com.google.gson.JsonElement
import de.snowii.extractor.extractors.*
import net.fabricmc.api.ModInitializer
import net.fabricmc.fabric.api.event.lifecycle.v1.ServerLifecycleEvents
import net.minecraft.server.MinecraftServer
import org.slf4j.Logger
import org.slf4j.LoggerFactory
import java.io.FileWriter
import java.io.IOException
import java.nio.charset.StandardCharsets
import java.nio.file.Files
import java.nio.file.Path
import java.nio.file.Paths


class Extractor : ModInitializer {
    private val modID: String = "pumpkin_extractor"
    private val logger: Logger = LoggerFactory.getLogger(modID)

    override fun onInitialize() {
        logger.info("Starting Pumpkin Extractor")
        val extractors = arrayOf(
            Sounds(),
            Recipes(),
            Particles(),
            SyncedRegistries(),
            Packets(),
            Screens(),
            Tags(),
            Items(),
            Blocks(),
<<<<<<< HEAD
            BlockStates(),
            BlockStateCollisionShapes(),
            BlockStateProperties(),
            BlockEntities(),
            BlockCollisionShapes(),
=======
            Tests(),
>>>>>>> ff5e9380
        )

        val outputDirectory: Path
        try {
            outputDirectory = Files.createDirectories(Paths.get("pumpkin_extractor_output"))
        } catch (e: IOException) {
            logger.info("Failed to create output directory.", e)
            return
        }

        val gson = GsonBuilder().disableHtmlEscaping().create()

        ServerLifecycleEvents.SERVER_STARTED.register(ServerLifecycleEvents.ServerStarted { server: MinecraftServer ->
            for (ext in extractors) {
                try {
                    val out = outputDirectory.resolve(ext.fileName())
                    val fileWriter = FileWriter(out.toFile(), StandardCharsets.UTF_8)
                    gson.toJson(ext.extract(server), fileWriter)
                    fileWriter.close()
                    logger.info("Wrote " + out.toAbsolutePath())
                } catch (e: java.lang.Exception) {
                    logger.error(("Extractor for \"" + ext.fileName()) + "\" failed.", e)
                }
            }
        })
    }

    interface Extractor {
        fun fileName(): String

        @Throws(Exception::class)
        fun extract(server: MinecraftServer): JsonElement
    }
}<|MERGE_RESOLUTION|>--- conflicted
+++ resolved
@@ -33,15 +33,12 @@
             Tags(),
             Items(),
             Blocks(),
-<<<<<<< HEAD
             BlockStates(),
             BlockStateCollisionShapes(),
             BlockStateProperties(),
             BlockEntities(),
             BlockCollisionShapes(),
-=======
             Tests(),
->>>>>>> ff5e9380
         )
 
         val outputDirectory: Path
